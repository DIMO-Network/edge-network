Compile for the AutoPi with
```
brew install --build-from-source upx
GOARCH=arm GOOS=linux go build -ldflags="-s -w" -o edge-network && upx edge-network

```
Binaries will build for releases from the [workflow](.github/workflows/release.yaml).

Copy to the AutoPi with, e.g.,
```
scp bin/edge-network pi@192.168.4.1:~
```
This should place the executable in the home directory. Then you can run it. We need to make it into a systemd service. The device should be discoverable under thr usual `autopi`-prefixed name.

For the management calls, the process needs to have the `CAP_NET_BIND_SERVICE` capability.

* Device service `5c307fa4-6859-4d6c-a87b-8d2c98c9f6f0` (no characteristics yet)
<<<<<<< HEAD
  * Get Serial Number characteristic `5c305a11-6859-4d6c-a87b-8d2c98c9f6f0`
    * _Read._ Return the ASCII-encoded Serial Number of the Unit
  * Get Secondary Serial Number characteristic `5c305a12-6859-4d6c-a87b-8d2c98c9f6f0`
    * _Read._ Return the ASCII-encoded Secondary Serial Number of the Unit
   * Get Hardware Revision Number characteristic `5c305a13-6859-4d6c-a87b-8d2c98c9f6f0`
    * _Read._ Return the ASCII-encoded HW Revision of the Unit
=======
>>>>>>> 0c8a387a
* Vehicle service `5c30d387-6859-4d6c-a87b-8d2c98c9f6f0`
  * Get VIN characteristic `5c300acc-6859-4d6c-a87b-8d2c98c9f6f0`
    * _Read._ Return the ASCII-encoded VIN
* Transactions service `5c30aade-6859-4d6c-a87b-8d2c98c9f6f0`
  * Get Ethereum address characteristic `5c301dd2-6859-4d6c-a87b-8d2c98c9f6f0`
    * _Read._ Return the 20 bytes of the Ethereum address for the device.
  * Sign hash characteristic `5c30e60f-6859-4d6c-a87b-8d2c98c9f6f0`
    * _Write._ Send in the 32 bytes of a hash to be signed
    * _Read._ Return the 65 bytes of the signature for the last submitted hash. If something went wrong with the signing this will error.

We should do notifications but I assumed it would be too much of a change. Note that the UUIDs here only differ in bytes 3 and 4.

Missing:

* Get cell signal strength<|MERGE_RESOLUTION|>--- conflicted
+++ resolved
@@ -14,16 +14,13 @@
 
 For the management calls, the process needs to have the `CAP_NET_BIND_SERVICE` capability.
 
-* Device service `5c307fa4-6859-4d6c-a87b-8d2c98c9f6f0` (no characteristics yet)
-<<<<<<< HEAD
+* Device service `5c307fa4-6859-4d6c-a87b-8d2c98c9f6f0`
   * Get Serial Number characteristic `5c305a11-6859-4d6c-a87b-8d2c98c9f6f0`
     * _Read._ Return the ASCII-encoded Serial Number of the Unit
   * Get Secondary Serial Number characteristic `5c305a12-6859-4d6c-a87b-8d2c98c9f6f0`
     * _Read._ Return the ASCII-encoded Secondary Serial Number of the Unit
    * Get Hardware Revision Number characteristic `5c305a13-6859-4d6c-a87b-8d2c98c9f6f0`
     * _Read._ Return the ASCII-encoded HW Revision of the Unit
-=======
->>>>>>> 0c8a387a
 * Vehicle service `5c30d387-6859-4d6c-a87b-8d2c98c9f6f0`
   * Get VIN characteristic `5c300acc-6859-4d6c-a87b-8d2c98c9f6f0`
     * _Read._ Return the ASCII-encoded VIN

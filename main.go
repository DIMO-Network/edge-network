--- conflicted
+++ resolved
@@ -34,12 +34,9 @@
 	getDeviceIDCommand         = `config.get device.id`
 	getHardwareRevisionCommand = `config.get hw.version`
 	signalStrengthCommand      = `qmi.signal_strength`
-<<<<<<< HEAD
 	wifiStatusCommand          = `wifi.status`
-=======
 	getDiagnosticCodeCommand   = `obd.dtc`
 	clearDiagnosticCodeCommand = `obd.dtc clear=true`
->>>>>>> 988ee13b
 	autoPiBaseURL              = "http://192.168.4.1:9000"
 
 	appUUIDSuffix = "-6859-4d6c-a87b-8d2c98c9f6f0"
@@ -230,28 +227,23 @@
 	return
 }
 
-<<<<<<< HEAD
 // Wifi
 func getWifiStatus(unitID uuid.UUID) (connectionObject wifiConnectionsResponse, err error) {
 	req := executeRawRequest{Command: wifiStatusCommand, Arg: make([]string, 0)}
 	path := fmt.Sprintf("/dongle/%s/execute/", unitID)
 
 	var resp wifiConnectionsResponse
-=======
 func getDiagnosticCodes(unitID uuid.UUID) (codes string, err error) {
 	req := executeRawRequest{Command: getDiagnosticCodeCommand}
 	path := fmt.Sprintf("/dongle/%s/execute_raw", unitID)
 
 	var resp executeRawResponse
->>>>>>> 988ee13b
 	err = executeRequest("POST", path, req, &resp)
 	if err != nil {
 		return
 	}
-<<<<<<< HEAD
 
 	connectionObject = resp
-=======
 	log.Print("Response", resp.Value)
 
 	codes = fmt.Sprint(resp.Value)
@@ -267,7 +259,6 @@
 	if err != nil {
 		return err
 	}
->>>>>>> 988ee13b
 	return
 }
 

package main

import (
	"context"
	"embed"
	"encoding/json"
	"flag"
	"fmt"
	"os"
	"os/signal"
	"strings"
	"time"

	"github.com/DIMO-Network/edge-network/internal/util"

	"github.com/DIMO-Network/edge-network/internal/hooks"
	"github.com/DIMO-Network/edge-network/internal/util/retry"

	"github.com/google/subcommands"
	"github.com/sirupsen/logrus"

	"github.com/DIMO-Network/edge-network/certificate"
	dimoConfig "github.com/DIMO-Network/edge-network/config"
	"github.com/DIMO-Network/edge-network/internal/gateways"
	"github.com/DIMO-Network/edge-network/internal/models"
	"github.com/ethereum/go-ethereum/common"
	"github.com/rs/zerolog"

	"github.com/DIMO-Network/edge-network/commands"
	"github.com/DIMO-Network/edge-network/internal"
	"github.com/DIMO-Network/edge-network/internal/loggers"
	"github.com/DIMO-Network/edge-network/internal/network"
	"github.com/google/uuid"
	"github.com/muka/go-bluetooth/hw"
	"github.com/muka/go-bluetooth/hw/linux/btmgmt"
)

var Version = "development"
var ENV = "prod"

const bleUnsupportedHW = "5.2"

var unitID uuid.UUID
var name string

var btManager btmgmt.BtMgmt

//go:embed config.yaml config-dev.yaml
var configFiles embed.FS

func buildBleName(serial uuid.UUID) string {
	unitIDStr := serial.String()
	return "autopi-" + unitIDStr[len(unitIDStr)-12:]
}

func main() {
	logger := zerolog.New(os.Stdout).With().
		Timestamp().
		Str("app", "edge-network").
		Str("version", Version).
		Logger().
		Output(zerolog.ConsoleWriter{Out: os.Stdout})

	if len(os.Args) > 1 {
		// this is necessary for the salt stack to correctly update and download the edge-network binaries. See README
		s := os.Args[1]
		if s == "-v" {
			// need to print it very simple for salt stack to get
			fmt.Printf("Version: %s \n", Version)
			os.Exit(0)
		}
	}
	// Used by go-bluetooth, and we use this to set how much it logs. Not for this project.
	logrus.SetLevel(logrus.InfoLevel)

	serial, err := commands.GetDeviceSerial()
	if err != nil {
		logger.Fatal().Err(err).Send()
	}
	logger.Info().Msgf("SerialNumber Number: %s", serial)
	name = buildBleName(serial)
	unitID = serial
	hwRevision := "7.0" // assume latest version if can't get it
	hwRv, err := util.Retry[string](4, 4*time.Second, logger, func() (interface{}, error) {
		return commands.GetHardwareRevision(unitID)
	})
	if err != nil {
		logger.Err(err).Msgf("error getting hardware rev, defaulting to %s", hwRevision)
	}
	if hwRv != nil {
		hwRevision = *hwRv
	}
	logger.Info().Msgf("hardware version found: %s", hwRevision)

	// retry logic for getting ethereum address
<<<<<<< HEAD
	ethAddr, ethErr := retry.Retry[common.Address](3, 5*time.Second, logger, func() (interface{}, error) {
=======
	ethAddr, ethErr := util.Retry[common.Address](4, 4*time.Second, logger, func() (interface{}, error) {
>>>>>>> 30b397d5
		return commands.GetEthereumAddress(unitID)
	})
	// check if we were able to get ethereum address, otherwise fail fast
	if ethAddr == nil {
		if ethErr != nil {
			logger.Err(ethErr).Msg("eth addr error")
		}
		logger.Fatal().Msgf("could not get ethereum address")
	} else {
		logger.Info().Msgf("Device Ethereum Address: %s", ethAddr.Hex())
	}

	subcommands.Register(subcommands.HelpCommand(), "")
	subcommands.Register(subcommands.FlagsCommand(), "")
	subcommands.Register(subcommands.CommandsCommand(), "")

	subcommands.Register(&scanVINCmd{unitID: unitID, logger: logger}, "decode loggers")
	subcommands.Register(&buildInfoCmd{logger: logger}, "info")
	subcommands.Register(&dbcScanCmd{logger: logger}, "decode loggers")
	subcommands.Register(&canDumpV2Cmd{logger: logger}, "decode loggers")

	if len(os.Args) > 1 {
		ctx := context.Background()
		flag.Parse()
		os.Exit(int(subcommands.Execute(ctx)))
	}

	// define environment
	var env gateways.Environment
	var confFileName string
	var configURL string
	if ENV == "prod" {
		env = gateways.Production
		zerolog.SetGlobalLevel(zerolog.InfoLevel)
		confFileName = "config.yaml"
		configURL = "https://device-config.dimo.xyz"
	} else {
		env = gateways.Development
		zerolog.SetGlobalLevel(zerolog.DebugLevel)
		confFileName = "config-dev.yaml"
		configURL = "https://device-config-dev.dimo.xyz"
	}

	lss := loggers.NewTemplateStore()
	vinLogger := loggers.NewVINLogger(logger)

	logger.Info().Msgf("Bluetooth name: %s", name)
	logger.Info().Msgf("Version: %s", Version)
	logger.Info().Msgf("Environment: %s", env)

	coldBoot, err := isColdBoot(logger, unitID)
	if err != nil {
		logger.Fatal().Err(err).Msgf("Failed to get power management status: %s", err)
	}
	// if hw revision is anything other than 5.2, setup BLE
	if hwRevision != bleUnsupportedHW {
		err = setupBluez(name)
		if err != nil {
			logger.Fatal().Err(err).Msgf("Failed to setup BlueZ: %s", err)
		}
		app, cancel, obCancel := setupBluetoothApplication(logger, coldBoot, vinLogger, lss)
		defer app.Close()
		defer cancel()
		defer obCancel()
	}

	// read config file
	// will retry for about 1 hour in case if no internet connection, so we are not interrupt device pairing process
	config, confErr := dimoConfig.ReadConfig(logger, configFiles, configURL, confFileName)
	logger.Debug().Msgf("Config: %+v\n", config)

	logger.Info().Msgf("Starting DIMO Edge Network, with log level: %s", zerolog.GlobalLevel())

	// start mqtt certificate verification routine
	cs := certificate.NewCertificateService(logger, *config, nil, certificate.CertFileWriter{})
	certErr := cs.CheckCertAndRenewIfExpiresSoon(*ethAddr, unitID)

	// setup datasender here so we can send errors to it
	ds := network.NewDataSender(unitID, *ethAddr, logger, models.VehicleInfo{}, *config)
	//  From this point forward, any log events produced by this logger will pass through the hook.
	fh := hooks.NewLogRateLimiterHook(ds)
	logger = logger.Hook(fh)

	// log certificate errors
	if confErr != nil {
		hooks.LogFatal(logger, confErr, "unable to read config file")
	}

	// log certificate errors
	if certErr != nil {
		hooks.LogError(logger, err, "Error from SignWeb3Certificate", hooks.WithThresholdWhenLogMqtt(1))
	}

	// block here until satisfy condition. future - way to know if device is being used as decoding device, eg. mapped to a specific template
	// and we want to loosen some assumptions, eg. doesn't matter if not paired.
	vehicleInfo, err := blockingGetVehicleInfo(logger, ethAddr, lss, *config)
	if err != nil {
		msg := fmt.Sprintf("cannot start edge-network because no on-chain pairing was found for this device addr: %s", ethAddr.Hex())
		hooks.LogFatal(logger, err, msg)
	}

	// OBD / CAN Loggers
	// set vehicle info here, so we can use it for status messages
	ds.SetVehicleInfo(*vehicleInfo)
	vehicleSignalDecodingAPI := gateways.NewVehicleSignalDecodingAPIService(*config)
	vehicleTemplates := internal.NewVehicleTemplates(logger, vehicleSignalDecodingAPI, lss)

	// get the template settings from remote, below method handles all the special logic
	pids, deviceSettings, dbcFile, err := vehicleTemplates.GetTemplateSettings(ethAddr, Version, unitID)
	if err != nil {
		hooks.LogFatal(logger, err, "unable to get device settings (pids, dbc, settings)")
	}
	if pids != nil {
		pj, err := json.Marshal(pids)
		if err != nil {
			logger.Info().RawJSON("pids", pj).Msg("pids pulled from config")
		}
	}
	if deviceSettings != nil {
		ds, err := json.Marshal(deviceSettings)
		if err != nil {
			logger.Info().RawJSON("deviceSettings", ds).Msg("device settings pulled from config")
		}
	}
	if dbcFile != nil {
		logger.Info().Msgf("found dbc file: %s", *dbcFile)
	}

	sigChan := make(chan os.Signal, 1)
	signal.Notify(sigChan, os.Interrupt)

	fingerprintRunner := internal.NewFingerprintRunner(unitID, vinLogger, ds, lss, logger)
	dtcRunner := internal.NewDtcErrorsRunner(unitID, ds, logger)
	dbcScanner := loggers.NewDBCPassiveLogger(logger, dbcFile, hwRevision, pids)

	// query imei
	imei, err := commands.GetIMEI(unitID)
	if err != nil {
		logger.Err(err).Msg("unable to get imei")
	}
	logger.Info().Msgf("imei: %s", imei)

	deviceConf := internal.Device{
		UnitID:          unitID,
		SoftwareVersion: Version,
		HardwareVersion: hwRevision,
		IMEI:            imei,
	}
	// Execute Worker in background.
	runnerSvc := internal.NewWorkerRunner(ethAddr, lss, ds, logger, fingerprintRunner, pids, deviceSettings, deviceConf, vehicleInfo, dbcScanner, dtcRunner)
	runnerSvc.Run() // not sure if this will block always. if it does do we need to have a cancel when catch os.Interrupt, ie. stop tasks?

	sig := <-sigChan
	logger.Info().Msgf("Terminating from signal: %s", sig)
}

func setupBluez(name string) error {
	btManager = *hw.NewBtMgmt(adapterID)

	// Need to turn off the controller to be able to modify the next few settings.
	err := btManager.SetPowered(false)
	if err != nil {
		return fmt.Errorf("failed to power off the controller: %w", err)
	}

	err = btManager.SetLe(true)
	if err != nil {
		return fmt.Errorf("failed to enable LE: %w", err)
	}

	err = btManager.SetBredr(false)
	if err != nil {
		return fmt.Errorf("failed to disable BR/EDR: %w", err)
	}

	err = btManager.SetSc(true)
	if err != nil {
		return fmt.Errorf("failed to enable Secure Connections: %w", err)
	}

	err = btManager.SetName(name)
	if err != nil {
		return fmt.Errorf("failed to set name: %w", err)
	}

	err = btManager.SetPowered(true)

	if err != nil {
		return fmt.Errorf("failed to power on the controller: %w", err)
	}

	return nil
}

// getVehicleInfo queries identity-api with 3 retries logic, to get vehicle to device pairing info (vehicle NFT)
func getVehicleInfo(logger zerolog.Logger, ethAddr *common.Address, conf dimoConfig.Config) (*models.VehicleInfo, error) {
	identityAPIService := gateways.NewIdentityAPIService(logger, conf)
	vehicleDefinition, err := retry.Retry[models.VehicleInfo](3, 1*time.Second, logger, func() (interface{}, error) {
		v, err := identityAPIService.QueryIdentityAPIForVehicle(*ethAddr)
		if v != nil && v.TokenID == 0 {
			return nil, fmt.Errorf("failed to query identity api for vehicle info - tokenId is zero")
		}
		return v, err
	})
	if err != nil {
		return nil, err
	}

	return vehicleDefinition, nil
}

// blockingGetVehicleInfo is a function that retries getVehicleInfo for 60 times with a 60-second interval.
// If the vehicle info is retrieved successfully, it is written to a temporary cache. If the error is not tokenId zero,
// which would mean no pairing, then check the local cache since this is likely transient error.
// If the vehicle info is not retrieved within the retries, a timeout error is returned.
func blockingGetVehicleInfo(logger zerolog.Logger, ethAddr *common.Address, lss loggers.SettingsStore, conf dimoConfig.Config) (*models.VehicleInfo, error) {
	for i := 0; i < 60; i++ {
		vehicleInfo, err := getVehicleInfo(logger, ethAddr, conf)
		if err != nil {
			hooks.LogError(logger, err, "failed to get vehicle info, will retry again in 60s", hooks.WithThresholdWhenLogMqtt(3))
			// check for local cache but only if error is not of type tokenid zero
			if !strings.Contains(err.Error(), "tokenId is zero") {
				vehicleInfo, err = lss.ReadVehicleInfo()
				if err != nil && vehicleInfo != nil {
					return vehicleInfo, err
				}
			}
		}
		if vehicleInfo != nil {
			logger.Info().Msgf("identity-api vehicle info: %+v", vehicleInfo)
			vehInfoErr := lss.WriteVehicleInfo(*vehicleInfo)
			if vehInfoErr != nil {
				logger.Err(vehInfoErr).Msg("error writing vehicle info to tmp cache")
			}
			return vehicleInfo, nil
		}
		logger.Error().Msg("unable to get vehicle info from identity-api, trying again in 60s")
		time.Sleep(60 * time.Second)
	}
	return nil, fmt.Errorf("timed out waiting for identity-api vehicle info after many retries")
}

// Utility Function
func isColdBoot(logger zerolog.Logger, unitID uuid.UUID) (result bool, err error) {
	status, httpError := commands.GetPowerStatus(unitID)
	for httpError != nil {
		status, httpError = commands.GetPowerStatus(unitID)
		time.Sleep(1 * time.Second)
	}

	logger.Info().Msgf("Last Start Reason: %s", status.Spm.LastTrigger.Up)
	if status.Spm.LastTrigger.Up == "plug" {

		result = true
		return
	}
	result = false
	return
}<|MERGE_RESOLUTION|>--- conflicted
+++ resolved
@@ -11,8 +11,6 @@
 	"strings"
 	"time"
 
-	"github.com/DIMO-Network/edge-network/internal/util"
-
 	"github.com/DIMO-Network/edge-network/internal/hooks"
 	"github.com/DIMO-Network/edge-network/internal/util/retry"
 
@@ -93,11 +91,7 @@
 	logger.Info().Msgf("hardware version found: %s", hwRevision)
 
 	// retry logic for getting ethereum address
-<<<<<<< HEAD
-	ethAddr, ethErr := retry.Retry[common.Address](3, 5*time.Second, logger, func() (interface{}, error) {
-=======
-	ethAddr, ethErr := util.Retry[common.Address](4, 4*time.Second, logger, func() (interface{}, error) {
->>>>>>> 30b397d5
+	ethAddr, ethErr := retry.Retry[common.Address](4, 4*time.Second, logger, func() (interface{}, error) {
 		return commands.GetEthereumAddress(unitID)
 	})
 	// check if we were able to get ethereum address, otherwise fail fast

--- conflicted
+++ resolved
@@ -36,13 +36,10 @@
 	getHardwareRevisionCommand = `config.get hw.version`
 	signalStrengthCommand      = `qmi.signal_strength`
 	wifiStatusCommand          = `wifi.status`
-<<<<<<< HEAD
 	setWifiConnectionCommand   = `grains.set`
 	getAvailableWifiCommand    = `grains.get`
-=======
 	getDiagnosticCodeCommand   = `obd.dtc`
 	clearDiagnosticCodeCommand = `obd.dtc clear=true`
->>>>>>> 658264ce
 	autoPiBaseURL              = "http://192.168.4.1:9000"
 
 	appUUIDSuffix = "-6859-4d6c-a87b-8d2c98c9f6f0"
@@ -277,7 +274,6 @@
 	return
 }
 
-<<<<<<< HEAD
 func getAvailableWifiConnections(unitID uuid.UUID, ssID string) (connections []wifiEntity, err error) {
 	req := executeRawRequest{Command: getAvailableWifiCommand, Arg: []interface{}{
 		"wpa_supplicant:networks",
@@ -305,7 +301,13 @@
 	}}
 
 	err = executeRequest("POST", path, req, &connectionObject)
-=======
+	if err != nil {
+		return
+	}
+
+	return
+}
+
 func clearDiagnosticCodes(unitID uuid.UUID) (err error) {
 	req := executeRawRequest{Command: clearDiagnosticCodeCommand}
 	path := fmt.Sprintf("/dongle/%s/execute_raw", unitID)
@@ -326,17 +328,13 @@
 
 	var resp executeRawResponse
 	err = executeRequest("POST", path, req, &resp)
->>>>>>> 658264ce
-	if err != nil {
-		return
-	}
-
-<<<<<<< HEAD
-=======
+	if err != nil {
+		return
+	}
+
 	log.Print("Response", resp.Value)
 
 	codes = fmt.Sprint(resp.Value)
->>>>>>> 658264ce
 	return
 }
 

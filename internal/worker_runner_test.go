package internal

import (
	"bytes"
	"fmt"
	"io"
	"net/http"
	"os"
	"strings"
	"sync"
	"testing"
	"time"

	"github.com/DIMO-Network/edge-network/internal/hooks"

	"github.com/DIMO-Network/edge-network/internal/api"
	"github.com/DIMO-Network/edge-network/internal/loggers"
	mockloggers "github.com/DIMO-Network/edge-network/internal/loggers/mocks"
	"github.com/DIMO-Network/edge-network/internal/models"
	mocknetwork "github.com/DIMO-Network/edge-network/internal/network/mocks"
	"github.com/google/uuid"
	"github.com/jarcoal/httpmock"
	"github.com/rs/zerolog"
	"github.com/stretchr/testify/assert"
	"go.uber.org/mock/gomock"
)

const autoPiBaseURL = "http://192.168.4.1:9000"

func TestQueryNonObd(t *testing.T) {
	// when
	httpmock.Activate()
	defer httpmock.DeactivateAndReset()
	unitID := uuid.New()

	mockCtrl := gomock.NewController(t)
	defer mockCtrl.Finish()

	_, ds, ts, dbcS, ls, dr := mockComponents(mockCtrl, unitID)

	registerResponders(unitID, false, false, false, false)

	// Initialize workerRunner here with mocked dependencies
	wr := createWorkerRunner(ts, ds, dbcS, ls, dr, unitID)

	// then
	wifi, _, location, _, cellInfo, _ := wr.queryNonObd("ec2x")

	// verify
	assert.NotNil(t, cellInfo)
	assert.Equal(t, -122.4194, location.Longitude)
	assert.Equal(t, 37.7749, location.Latitude)
	assert.Equal(t, "test", wifi.SSID)
	assert.Equal(t, "COMPLETED", wifi.WPAState)
}

func TestQueryOBD(t *testing.T) {
	// when
	httpmock.Activate()
	defer httpmock.DeactivateAndReset()

	unitID := uuid.New()

	mockCtrl := gomock.NewController(t)
	defer mockCtrl.Finish()

<<<<<<< HEAD
	_, ds, ts, dbcS, ls, dr := mockComponents(mockCtrl, unitID)
	dbcS.EXPECT().UseNativeScanLogger().Return(false)

	const autoPiBaseURL = "http://192.168.4.1:9000"
	// mock powerstatus resp
	psPath := fmt.Sprintf("/dongle/%s/execute_raw/", unitID)
	httpmock.RegisterResponder(http.MethodPost, autoPiBaseURL+psPath,
		httpmock.NewStringResponder(200, `{"spm": {"last_trigger": {"up": "volt_change"}, "battery": {"voltage": 13.3}}}`))
=======
	_, ds, ts, dbcS, ls := mockComponents(mockCtrl, unitID)
	registerResponders(unitID, false, false, false, false)
>>>>>>> 30b397d5

	requests := []models.PIDRequest{
		{
			Name:            "fuellevel",
			IntervalSeconds: 10,
			Formula:         "dbc:31|8@0+ (0.392156862745098,0) [0|100] \"%\"",
		},
		{
			Name:            "rpm",
			IntervalSeconds: 5,
			Formula:         "dbc: 31|16@0+ (0.25,0) [0|16383.75] \"%\"",
		},
	}

	// Initialize workerRunner here with mocked dependencies
	wr := createWorkerRunner(ts, ds, dbcS, ls, dr, unitID)
	wr.pids.Requests = requests

	// then
	_, _ = wr.isOkToQueryOBD()
	wr.queryOBD(nil)

	fmt.Printf("wr.signalsQueue.signals: %+v\n", wr.signalsQueue.signals)
	// verify
	assert.Equal(t, "fuellevel", wr.signalsQueue.signals["fuellevel"][0].Name)
	assert.Equal(t, 2, len(wr.signalsQueue.signals))
	assert.Equal(t, 2, len(wr.signalsQueue.lastTimeChecked))
}

func TestQueryObdWithPythonFormula(t *testing.T) {
	// when
	httpmock.Activate()
	defer httpmock.DeactivateAndReset()

	unitID := uuid.New()

	mockCtrl := gomock.NewController(t)
	defer mockCtrl.Finish()

<<<<<<< HEAD
	_, ds, ts, dbcS, ls, dr := mockComponents(mockCtrl, unitID)
	dbcS.EXPECT().UseNativeScanLogger().Return(false)
=======
	_, ds, ts, dbcS, ls := mockComponents(mockCtrl, unitID)
>>>>>>> 30b397d5

	registerResponders(unitID, false, false, false, false)

	// Initialize workerRunner here with mocked dependencies
	requests := []models.PIDRequest{
		{
			Name:            "foo",
			IntervalSeconds: 10,
			Formula:         "python:bytes_to_int(messages[0].data[-2:]) * 0.001",
		},
		{
			Name:            "boo",
			IntervalSeconds: 5,
			Formula:         "python:bytes_to_int(messages[0].data[-2:]) * 0.001",
		},
		{
			Name:            "baz",
			IntervalSeconds: 5,
			Formula:         "python:bytes_to_int(messages[0].data[-2:]) * 0.001",
		},
	}

	// Initialize workerRunner here with mocked dependencies
	wr := createWorkerRunner(ts, ds, dbcS, ls, dr, unitID)
	wr.pids.Requests = requests

	// then
	wr.queryOBD(nil)

	// verify
	assert.Equal(t, "foo", wr.signalsQueue.signals["foo"][0].Name)
	assert.Equal(t, 3, len(wr.signalsQueue.signals))
	assert.Equal(t, 3, len(wr.signalsQueue.lastTimeChecked))
}

// test for both obd and non-obd signals which executes synchronously and not concurrently
func TestQueryObdANDNonObd(t *testing.T) {
	// when
	httpmock.Activate()
	defer httpmock.DeactivateAndReset()

	unitID := uuid.New()

	mockCtrl := gomock.NewController(t)
	defer mockCtrl.Finish()

<<<<<<< HEAD
	vl, ds, ts, dbcS, ls, dr := mockComponents(mockCtrl, unitID)
	dbcS.EXPECT().UseNativeScanLogger().Return(false)

	// mock powerstatus resp
	psPath := fmt.Sprintf("/dongle/%s/execute_raw/", unitID)
	httpmock.RegisterResponder(http.MethodPost, autoPiBaseURL+psPath,
		httpmock.NewStringResponder(200, `{"spm": {"last_trigger": {"up": "volt_change"}, "battery": {"voltage": 13.3}}}`))

	// mock obd resp
	ethPath := fmt.Sprintf("/dongle/%s/execute_raw", unitID)
	httpmock.RegisterResponder(http.MethodPost, autoPiBaseURL+ethPath,
		httpmock.NewStringResponder(200, `{"value": "7e803412f6700000000", "_stamp": "2024-02-29T17:17:30.534861"}`))
=======
	vl, ds, ts, dbcS, ls := mockComponents(mockCtrl, unitID)
>>>>>>> 30b397d5

	registerResponders(unitID, false, false, false, false)
	expectOnMocks(ts, vl, unitID, ds, 0)

	// Initialize workerRunner here with mocked dependencies
	requests := []models.PIDRequest{
		{
			Name:            "fuellevel",
			IntervalSeconds: 60,
			Formula:         "dbc:31|8@0+ (0.392156862745098,0) [0|100] \"%\"",
		},
	}

	wr := createWorkerRunner(ts, ds, dbcS, ls, dr, unitID)
	wr.pids.Requests = requests

	// then
	_, powerStatus := wr.isOkToQueryOBD()
	wr.queryOBD(nil)
	err := wr.fingerprintRunner.FingerprintSimple(powerStatus)
	wifi, wifiErr, location, locationErr, _, _ := wr.queryNonObd("ec2x")
	s := wr.composeDeviceEvent(powerStatus, locationErr, location, wifiErr, wifi)

	// verify
	assert.Nil(t, err)
	assert.Equal(t, 13.3, s.Device.BatteryVoltage)
	assert.Equal(t, "fuellevel", s.Vehicle.Signals[0].Name)
	assert.Equal(t, 0, len(wr.signalsQueue.signals), "signals slice should be empty after composing device event")
	assert.Equal(t, 1, len(wr.signalsQueue.lastTimeChecked), "signals cache should have 1 entry after composing device event")
}

// test for both obd and non-obd which executes concurrently as is in code
func TestRun(t *testing.T) {
	// when
	httpmock.Activate()
	defer httpmock.DeactivateAndReset()

	unitID := uuid.New()

	mockCtrl := gomock.NewController(t)
	defer mockCtrl.Finish()

<<<<<<< HEAD
	vl, ds, ts, dbcS, ls, dr := mockComponents(mockCtrl, unitID)
	dbcS.EXPECT().UseNativeScanLogger().AnyTimes().Return(false)

	// mock power status resp
	psPath := fmt.Sprintf("/dongle/%s/execute_raw/", unitID)
	httpmock.RegisterResponder(http.MethodPost, autoPiBaseURL+psPath,
		httpmock.NewStringResponder(200, `{"spm": {"last_trigger": {"up": "volt_change"}, "battery": {"voltage": 13.3}}}`))

	// mock obd resp
	ethPath := fmt.Sprintf("/dongle/%s/execute_raw", unitID)
	httpmock.RegisterResponder(http.MethodPost, autoPiBaseURL+ethPath,
		httpmock.NewStringResponder(200, `{"value": "7e803412f6700000000", "_stamp": "2024-02-29T17:17:30.534861"}`))
=======
	vl, ds, ts, dbcS, ls := mockComponents(mockCtrl, unitID)
>>>>>>> 30b397d5

	registerResponders(unitID, false, false, false, false)
	expectOnMocks(ts, vl, unitID, ds, 1)

	// assert data sender is called twice with expected payload
	ds.EXPECT().SendDeviceStatusData(gomock.Any()).Times(1).Do(func(data models.DeviceStatusData) {
		assert.Equal(t, "fuellevel", data.Vehicle.Signals[0].Name)
		assert.Equal(t, 9, len(data.Vehicle.Signals))
	}).Return(nil)
	ds.EXPECT().SendDeviceStatusData(gomock.Any()).Times(1).Do(func(data models.DeviceStatusData) {
		assert.Equal(t, 8, len(data.Vehicle.Signals))
	}).Return(nil)

	ds.EXPECT().SendDeviceNetworkData(gomock.Any()).Times(2).Do(func(data models.DeviceNetworkData) {
		assert.NotNil(t, data.Cell)
		assert.NotNil(t, data.Longitude)
	}).Return(nil)
	// Initialize workerRunner here with mocked dependencies
	requests := []models.PIDRequest{
		{
			Name:            "fuellevel",
			IntervalSeconds: 6,
			Formula:         "dbc:31|8@0+ (0.392156862745098,0) [0|100] \"%\"",
		},
	}

	wr := createWorkerRunner(ts, ds, dbcS, ls, dr, unitID)
	wr.pids.Requests = requests
	wr.sendPayloadInterval = 5 * time.Second
	wr.stop = make(chan bool)

	// then
	go wr.Run()
	time.Sleep(10 * time.Second)
	wr.Stop()
}

// test for both obd and non-obd and location which executes concurrently
func TestRunWithLocationQuery(t *testing.T) {
	// when
	httpmock.Activate()
	defer httpmock.DeactivateAndReset()

	unitID := uuid.New()

	mockCtrl := gomock.NewController(t)
	defer mockCtrl.Finish()

<<<<<<< HEAD
	vl, ds, ts, dbcS, ls, dr := mockComponents(mockCtrl, unitID)
	dbcS.EXPECT().UseNativeScanLogger().AnyTimes().Return(false)

	// mock power status resp
	psPath := fmt.Sprintf("/dongle/%s/execute_raw/", unitID)
	httpmock.RegisterResponder(http.MethodPost, autoPiBaseURL+psPath,
		httpmock.NewStringResponder(200, `{"spm": {"last_trigger": {"up": "volt_change"}, "battery": {"voltage": 13.3}}}`))

	// mock location data
	locPath := fmt.Sprintf("/dongle/%s/execute_raw", unitID)
	httpmock.RegisterResponder(http.MethodPost, autoPiBaseURL+locPath,
		func(req *http.Request) (*http.Response, error) {
			// Read the request body
			bodyBytes, err := io.ReadAll(req.Body)
			if err != nil {
				return httpmock.NewStringResponse(500, ""), err
			}
			// Convert the body bytes to string
			bodyString := string(bodyBytes)

			// Match the request body
			if strings.Contains(bodyString, "config.get modem") {
				return httpmock.NewStringResponse(200, `{"response": "ok"}`), nil
			} else if strings.Contains(bodyString, "ec2x.gnss_location") {
				return httpmock.NewStringResponse(200, `{"lat": 42.270118333333336 , "lon": -71.50163833333333}`), nil
			} else if strings.Contains(bodyString, "obd.query") {
				return httpmock.NewStringResponse(200, `{"value": "7e803412f6700000000", "_stamp": "2024-02-29T17:17:30.534861"}`), nil
			} else if strings.Contains(bodyString, "power.status") {
				return httpmock.NewStringResponse(200, `{"spm": {"last_trigger": {"up": "volt_change"}, "battery": {"voltage": 13.3}}}`), nil
			}
			// If the request body does not match, return an error response
			return httpmock.NewStringResponse(400, `{"error": "invalid request body"}`), nil
		},
	)
=======
	vl, ds, ts, dbcS, ls := mockComponents(mockCtrl, unitID)
>>>>>>> 30b397d5

	registerResponders(unitID, false, false, false, false)
	expectOnMocks(ts, vl, unitID, ds, 1)

	// assert data sender is called twice with expected payload
	ds.EXPECT().SendDeviceStatusData(gomock.Any()).Times(1).Do(func(data models.DeviceStatusData) {
		assert.True(t, len(data.Vehicle.Signals) > 10)
	}).Return(nil)
	ds.EXPECT().SendDeviceStatusData(gomock.Any()).Times(1).Do(func(data models.DeviceStatusData) {
		assert.True(t, len(data.Vehicle.Signals) > 40, "should have more signals after second data send")
	}).Return(nil)

	ds.EXPECT().SendDeviceNetworkData(gomock.Any()).Times(2).Do(func(data models.DeviceNetworkData) {
		assert.NotNil(t, data.Cell)
		assert.NotNil(t, data.Longitude)
	}).Return(nil)
	// Initialize workerRunner here with mocked dependencies
	requests := []models.PIDRequest{
		{
			Name:            "fuellevel",
			IntervalSeconds: 6,
			Formula:         "dbc:31|8@0+ (0.392156862745098,0) [0|100] \"%\"",
		},
	}

	wr := createWorkerRunner(ts, ds, dbcS, ls, dr, unitID)
	wr.pids.Requests = requests
	wr.sendPayloadInterval = 5 * time.Second
	// since location consists from 4 signals, we should have more than 40 signals in the 5 sec interval
	wr.deviceSettings.LocationFrequencySecs = 0.5
	wr.stop = make(chan bool)

	// then
	go wr.Run()
	time.Sleep(10 * time.Second)
	wr.Stop()
}

func TestRunSendSameSignalMultipleTimes(t *testing.T) {
	// when
	httpmock.Activate()
	defer httpmock.DeactivateAndReset()

	unitID := uuid.New()

	mockCtrl := gomock.NewController(t)
	defer mockCtrl.Finish()

<<<<<<< HEAD
	vl, ds, ts, dbcS, ls, dr := mockComponents(mockCtrl, unitID)
	dbcS.EXPECT().UseNativeScanLogger().AnyTimes().Return(false)

	// mock power status resp
	psPath := fmt.Sprintf("/dongle/%s/execute_raw/", unitID)
	httpmock.RegisterResponder(http.MethodPost, autoPiBaseURL+psPath,
		httpmock.NewStringResponder(200, `{"spm": {"last_trigger": {"up": "volt_change"}, "battery": {"voltage": 13.3}}}`))

	// mock obd resp
	ethPath := fmt.Sprintf("/dongle/%s/execute_raw", unitID)
	httpmock.RegisterResponder(http.MethodPost, autoPiBaseURL+ethPath,
		httpmock.NewStringResponder(200, `{"value": "7e803412f6700000000", "_stamp": "2024-02-29T17:17:30.534861"}`))
=======
	vl, ds, ts, dbcS, ls := mockComponents(mockCtrl, unitID)
>>>>>>> 30b397d5

	registerResponders(unitID, false, false, false, false)
	expectOnMocks(ts, vl, unitID, ds, 1)

	// assert data sender is called once with multiple fuel level signals
	ds.EXPECT().SendDeviceStatusData(gomock.Any()).Times(1).Do(func(data models.DeviceStatusData) {
		assert.Equal(t, "fuellevel", data.Vehicle.Signals[0].Name)
		assert.Equal(t, 9, len(data.Vehicle.Signals))
	}).Return(nil)
	ds.EXPECT().SendDeviceStatusData(gomock.Any()).Times(1).Do(func(data models.DeviceStatusData) {
		assert.Equal(t, "fuellevel", data.Vehicle.Signals[0].Name)
		assert.Equal(t, 10, len(data.Vehicle.Signals))
	}).Return(nil)

	ds.EXPECT().SendDeviceNetworkData(gomock.Any()).Times(2).Do(func(data models.DeviceNetworkData) {
		assert.NotNil(t, data.Cell)
	}).Return(nil)
	// Initialize workerRunner here with mocked dependencies
	requests := []models.PIDRequest{
		{
			Name:            "fuellevel",
			IntervalSeconds: 3,
			Formula:         "dbc:31|8@0+ (0.392156862745098,0) [0|100] \"%\"",
		},
	}

	wr := createWorkerRunner(ts, ds, dbcS, ls, dr, unitID)
	wr.pids.Requests = requests
	wr.sendPayloadInterval = 10 * time.Second
	wr.stop = make(chan bool)

	// then the data sender should be called twice
	go wr.Run()
	time.Sleep(15 * time.Second)
	wr.Stop()
}

func TestRunSendsBatteryIfNoSignals(t *testing.T) {
	// when
	httpmock.Activate()
	defer httpmock.DeactivateAndReset()

	unitID := uuid.New()

	mockCtrl := gomock.NewController(t)
	defer mockCtrl.Finish()

<<<<<<< HEAD
	vl, ds, ts, dbcS, ls, dr := mockComponents(mockCtrl, unitID)
	dbcS.EXPECT().UseNativeScanLogger().AnyTimes().Return(false)
	// mock power status resp
	psPath := fmt.Sprintf("/dongle/%s/execute_raw/", unitID)
	httpmock.RegisterResponder(http.MethodPost, autoPiBaseURL+psPath,
		httpmock.NewStringResponder(200, `{"spm": {"last_trigger": {"up": "volt_change"}, "battery": {"voltage": 13.3}}}`))
=======
	vl, ds, ts, dbcS, ls := mockComponents(mockCtrl, unitID)
>>>>>>> 30b397d5

	registerResponders(unitID, true, false, false, false)

	expectOnMocks(ts, vl, unitID, ds, 1)

	// assert data sender is called with battery data
	ds.EXPECT().SendDeviceStatusData(gomock.Any()).Times(2).Return(nil)

	ds.EXPECT().SendDeviceNetworkData(gomock.Any()).Times(2).Do(func(data models.DeviceNetworkData) {
		assert.NotNil(t, data.Cell)
	}).Return(nil)
	// Initialize workerRunner here with mocked dependencies
	requests := []models.PIDRequest{
		{
			Name:            "fuellevel",
			IntervalSeconds: 3,
			Formula:         "dbc:31|8@0+ (0.392156862745098,0) [0|100] \"%\"",
		},
	}

	wr := createWorkerRunner(ts, ds, dbcS, ls, unitID)
	wr.pids.Requests = requests
	wr.sendPayloadInterval = 10 * time.Second
	wr.stop = make(chan bool)

	// then the data sender should be called twice
	go wr.Run()
	time.Sleep(15 * time.Second)
	wr.Stop()
}

func TestRunSendSignalsWithDifferentInterval(t *testing.T) {
	// when
	httpmock.Activate()
	defer httpmock.DeactivateAndReset()

	unitID := uuid.New()

	mockCtrl := gomock.NewController(t)
	defer mockCtrl.Finish()

	vl, ds, ts, dbcS, ls := mockComponents(mockCtrl, unitID)
	registerResponders(unitID, false, false, false, false)
	expectOnMocks(ts, vl, unitID, ds, 1)

	// assert data sender is called once with multiple fuel level signals
	ds.EXPECT().SendDeviceStatusData(gomock.Any()).Times(1).Do(func(data models.DeviceStatusData) {
		assert.Equal(t, 12, len(data.Vehicle.Signals))
	}).Return(nil)
	ds.EXPECT().SendDeviceStatusData(gomock.Any()).Times(1).Do(func(data models.DeviceStatusData) {
		assert.Equal(t, 11, len(data.Vehicle.Signals))
	}).Return(nil)

	ds.EXPECT().SendDeviceNetworkData(gomock.Any()).Times(2).Do(func(data models.DeviceNetworkData) {
		assert.NotNil(t, data.Cell)
	}).Return(nil)

	requests := []models.PIDRequest{
		{
			Name:            "fuellevel",
			IntervalSeconds: 3,
			Formula:         "dbc:31|8@0+ (0.392156862745098,0) [0|100] \"%\"",
		},
		{
			Name:            "rpm",
			IntervalSeconds: 5,
			Formula:         "dbc: 31|16@0+ (0.25,0) [0|16383.75] \"%\"",
		},
		{
			Name:            "foo",
			IntervalSeconds: 30,
			Formula:         "dbc:31|8@0+ (0.392156862745098,0) [0|100] \"%\"",
		},
		{
			Name:            "baz",
			IntervalSeconds: 0,
			Formula:         "dbc:31|8@0+ (0.392156862745098,0) [0|100] \"%\"",
		},
	}

	// Initialize workerRunner here with mocked dependencies
	wr := createWorkerRunner(ts, ds, dbcS, ls, dr, unitID)
	wr.pids.Requests = requests
	wr.sendPayloadInterval = 10 * time.Second
	wr.stop = make(chan bool)

	// then the data sender should be called twice
	go wr.Run()
	time.Sleep(15 * time.Second)
	wr.Stop()
}

func TestRunFailedToQueryPidTooManyTimes(t *testing.T) {
	// when
	httpmock.Activate()
	defer httpmock.DeactivateAndReset()

	unitID := uuid.New()

	mockCtrl := gomock.NewController(t)
	defer mockCtrl.Finish()

<<<<<<< HEAD
	vl, ds, ts, dbcS, ls, dr := mockComponents(mockCtrl, unitID)
	dbcS.EXPECT().UseNativeScanLogger().AnyTimes().Return(false)

	// mock power status resp
	psPath := fmt.Sprintf("/dongle/%s/execute_raw/", unitID)
	httpmock.RegisterResponder(http.MethodPost, autoPiBaseURL+psPath,
		httpmock.NewStringResponder(200, `{"spm": {"last_trigger": {"up": "volt_change"}, "battery": {"voltage": 13.3}}}`))

	// mock obd resp
	path := fmt.Sprintf("/dongle/%s/execute_raw", unitID)
	httpmock.RegisterResponder(http.MethodPost, autoPiBaseURL+path,
		func(req *http.Request) (*http.Response, error) {
			// Read the request body
			bodyBytes, err := io.ReadAll(req.Body)
			if err != nil {
				return httpmock.NewStringResponse(500, ""), err
			}
			// Convert the body bytes to string
			bodyString := string(bodyBytes)

			// Match the request body
			if strings.Contains(bodyString, "obd.query fuellevel") {
				return httpmock.NewStringResponse(500, `{"error":"Failed to calculate formula: invalid syntax (<string>, line 1)"}`), nil
			} else if strings.Contains(bodyString, "obd.query foo") {
				return httpmock.NewStringResponse(500, `{"error":"Failed to calculate formula: invalid syntax (<string>, line 1)"}`), nil
			}
			return httpmock.NewStringResponse(200, `{"value": "7e803412f6700000000", "_stamp": "2024-02-29T17:17:30.534861"}`), nil
		},
	)
=======
	vl, ds, ts, dbcS, ls := mockComponents(mockCtrl, unitID)
	registerResponders(unitID, true, false, false, false)
>>>>>>> 30b397d5

	expectOnMocks(ts, vl, unitID, ds, 1)

	// Initialize workerRunner here with mocked dependencies
	requests := []models.PIDRequest{
		{
			Name:            "fuellevel",
			IntervalSeconds: 1,
			Formula:         "dbc:31|8@0+ (0.392156862745098,0) [0|100] \"%\"",
		},
		{
			Name:            "foo",
			IntervalSeconds: 0,
			Formula:         "dbc:31|8@0+ (0.392156862745098,0) [0|100] \"%\"",
		},
	}

	wr := createWorkerRunner(ts, ds, dbcS, ls, dr, unitID)
	wr.pids.Requests = requests
	wr.sendPayloadInterval = 10 * time.Second
	wr.stop = make(chan bool)
	wr.logger = zerolog.New(os.Stdout).With().Timestamp().Str("app", "edge-network").Logger()

	// assert data sender is called without fuel level signal
	ds.EXPECT().SendDeviceStatusData(gomock.Any()).Times(3).Do(func(data models.DeviceStatusData) {
		assert.Equal(t, 8, len(data.Vehicle.Signals))
	}).Return(nil)
	ds.EXPECT().SendDeviceNetworkData(gomock.Any()).Times(3).Do(func(data models.DeviceNetworkData) {
		assert.NotNil(t, data.Cell)
	}).Return(nil)
	// then the data sender should be called twice
	go wr.Run()
	time.Sleep(25 * time.Second)
	assert.Equal(t, 11, wr.signalsQueue.failureCount["fuellevel"])
	assert.Equal(t, 11, wr.signalsQueue.failureCount["foo"])
	wr.Stop()
}

func TestRunFailedToQueryPidButRecover(t *testing.T) {
	// when
	httpmock.Activate()
	defer httpmock.DeactivateAndReset()

	unitID := uuid.New()

	mockCtrl := gomock.NewController(t)
	defer mockCtrl.Finish()

<<<<<<< HEAD
	vl, ds, ts, dbcS, ls, dr := mockComponents(mockCtrl, unitID)
	dbcS.EXPECT().UseNativeScanLogger().AnyTimes().Return(false)
=======
	vl, ds, ts, dbcS, ls := mockComponents(mockCtrl, unitID)
>>>>>>> 30b397d5

	// mock power status resp
	psPath := fmt.Sprintf("/dongle/%s/execute_raw/", unitID)
	httpmock.RegisterResponder(http.MethodPost, autoPiBaseURL+psPath,
		httpmock.NewStringResponder(200, `{"spm": {"last_trigger": {"up": "volt_change"}, "battery": {"voltage": 13.3}}}`))

	// mock obd resp
	path := fmt.Sprintf("/dongle/%s/execute_raw", unitID)
	var count int
	httpmock.RegisterResponder(http.MethodPost, autoPiBaseURL+path,
		func(req *http.Request) (*http.Response, error) {
			// Read the request body
			bodyBytes, err := io.ReadAll(req.Body)
			if err != nil {
				return httpmock.NewStringResponse(500, ""), err
			}
			// Convert the body bytes to string
			bodyString := string(bodyBytes)

			// Match the request body
			if strings.Contains(bodyString, "obd.query fuellevel") && count < 10 {
				count++
				return httpmock.NewStringResponse(500, `{"error":"Failed to calculate formula: invalid syntax (<string>, line 1)"}`), nil
			} else if strings.Contains(bodyString, "obd.query foo") && count < 10 {
				count++
				return httpmock.NewStringResponse(500, `{"error":"Failed to calculate formula: invalid syntax (<string>, line 1)"}`), nil
			}
			return httpmock.NewStringResponse(200, `{"value": "7e803412f6700000000", "_stamp": "2024-02-29T17:17:30.534861"}`), nil
		},
	)

	expectOnMocks(ts, vl, unitID, ds, 1)

	// Initialize workerRunner here with mocked dependencies
	requests := []models.PIDRequest{
		{
			Name:            "fuellevel",
			IntervalSeconds: 1,
			Formula:         "dbc:31|8@0+ (0.392156862745098,0) [0|100] \"%\"",
		},
		{
			Name:            "foo",
			IntervalSeconds: 0,
			Formula:         "dbc:31|8@0+ (0.392156862745098,0) [0|100] \"%\"",
		},
	}

	wr := createWorkerRunner(ts, ds, dbcS, ls, dr, unitID)
	wr.pids.Requests = requests
	wr.sendPayloadInterval = 10 * time.Second
	wr.stop = make(chan bool)
	wr.logger = zerolog.New(os.Stdout).With().Timestamp().Str("app", "edge-network").Logger()
	fh := hooks.NewLogRateLimiterHook(ds)
	wr.logger = wr.logger.Hook(fh)

	// assert data sender is called without fuel level signal
	ds.EXPECT().SendDeviceStatusData(gomock.Any()).Times(1).Do(func(data models.DeviceStatusData) {
		assert.Equal(t, 8, len(data.Vehicle.Signals))
	}).Return(nil)
	ds.EXPECT().SendDeviceStatusData(gomock.Any()).Times(1).Do(func(data models.DeviceStatusData) {
		assert.Equal(t, 10, len(data.Vehicle.Signals))
	}).Return(nil)
	ds.EXPECT().SendDeviceStatusData(gomock.Any()).Times(1).Do(func(data models.DeviceStatusData) {
		assert.Equal(t, 13, len(data.Vehicle.Signals))
		found := false
		for _, signal := range data.Vehicle.Signals {
			if signal.Name == "foo" {
				found = true
				break
			}
		}
		assert.Falsef(t, found, "foo signal should not be present in the signals")
	}).Return(nil)
	ds.EXPECT().SendDeviceNetworkData(gomock.Any()).Times(3).Do(func(data models.DeviceNetworkData) {
		assert.NotNil(t, data.Cell)
	}).Return(nil)
	// then the data sender should be called twice
	go wr.Run()
	time.Sleep(25 * time.Second)
	// failure counter should be reset after success query
	assert.Equal(t, 0, wr.signalsQueue.failureCount["fuellevel"])
	assert.Equal(t, 0, wr.signalsQueue.failureCount["foo"])
	wr.Stop()
}

func TestRunWithNotEnoughVoltage(t *testing.T) {
	// when
	httpmock.Activate()
	defer httpmock.DeactivateAndReset()

	unitID := uuid.New()

	mockCtrl := gomock.NewController(t)
	defer mockCtrl.Finish()

<<<<<<< HEAD
	vl, ds, ts, dbcS, ls, dr := mockComponents(mockCtrl, unitID)
	dbcS.EXPECT().UseNativeScanLogger().AnyTimes().Return(false)
=======
	vl, ds, ts, dbcS, ls := mockComponents(mockCtrl, unitID)
>>>>>>> 30b397d5

	// mock power status resp
	psPath := fmt.Sprintf("/dongle/%s/execute_raw/", unitID)
	var callCount = 0
	httpmock.RegisterResponder(http.MethodPost, autoPiBaseURL+psPath,
		func(req *http.Request) (*http.Response, error) {
			// Read the request body
			bodyBytes, err := io.ReadAll(req.Body)
			if err != nil {
				return httpmock.NewStringResponse(500, ""), err
			}
			// Convert the body bytes to string
			bodyString := string(bodyBytes)

			if strings.Contains(bodyString, "power.status") {
				callCount++
				var resp string
				switch callCount {
				case 1:
					resp = `{"spm": {"last_trigger": {"up": "volt_change"}, "battery": {"voltage": 13.3}}}`
				case 2:
					resp = `{"spm": {"last_trigger": {"up": "volt_change"}, "battery": {"voltage": 13.3}}}`
				case 3:
					resp = `{"spm": {"last_trigger": {"up": "volt_change"}, "battery": {"voltage": 12.3}}}`
				case 4:
					resp = `{"spm": {"last_trigger": {"up": "volt_change"}, "battery": {"voltage": 12.3}}}`
				case 7:
					resp = `{"spm": {"last_trigger": {"up": "volt_change"}, "battery": {"voltage": 13.3}}}`
				case 8:
					resp = `{"spm": {"last_trigger": {"up": "volt_change"}, "battery": {"voltage": 13.3}}}`
				default:
					resp = `{"spm": {"last_trigger": {"up": "volt_change"}, "battery": {"voltage": 11.3}}}`
				}
				return httpmock.NewStringResponse(200, resp), nil
			}
			return httpmock.NewStringResponse(200, `{"value": "7e803412f6700000000", "_stamp": "2024-02-29T17:17:30.534861"}`), nil
		},
	)

	expectOnMocks(ts, vl, unitID, ds, 1)

	// assert data sender is called twice with expected payload
	ds.EXPECT().SendDeviceStatusData(gomock.Any()).Times(2).Return(nil)
	ds.EXPECT().SendDeviceNetworkData(gomock.Any()).Times(2).Return(nil)
	// Initialize workerRunner here with mocked dependencies
	requests := []models.PIDRequest{
		{
			Name:            "fuellevel",
			IntervalSeconds: 6,
			Formula:         "dbc:31|8@0+ (0.392156862745098,0) [0|100] \"%\"",
		},
	}

	wr := createWorkerRunner(ts, ds, dbcS, ls, dr, unitID)
	wr.pids.Requests = requests
	wr.sendPayloadInterval = 5 * time.Second
	wr.stop = make(chan bool)
	wr.deviceSettings.MinVoltageOBDLoggers = 13.3
	var buf bytes.Buffer
	wr.logger = zerolog.New(&buf).With().Timestamp().Str("app", "edge-network").Logger()
	fh := hooks.NewLogRateLimiterHook(ds)
	wr.logger = wr.logger.Hook(fh)

	// then
	go wr.Run()
	time.Sleep(10 * time.Second)
	wr.Stop()

	// verify
	assert.Contains(t, buf.String(), "voltage not enough to query obd: 12.3")
	count := strings.Count(buf.String(), "voltage not enough to query obd: 12.3")
	assert.Equal(t, 1, count)
}

func TestRunWithNotEnoughVoltage2(t *testing.T) {
	// when
	httpmock.Activate()
	defer httpmock.DeactivateAndReset()

	unitID := uuid.New()

	mockCtrl := gomock.NewController(t)
	defer mockCtrl.Finish()

	vl, ds, ts, dbcS, ls, dr := mockComponents(mockCtrl, unitID)
	dbcS.EXPECT().UseNativeScanLogger().AnyTimes().Return(false)

	// mock power status resp
	psPath := fmt.Sprintf("/dongle/%s/execute_raw/", unitID)
	var callCount = 0
	httpmock.RegisterResponder(http.MethodPost, autoPiBaseURL+psPath,
		func(req *http.Request) (*http.Response, error) {
			// Read the request body
			bodyBytes, err := io.ReadAll(req.Body)
			if err != nil {
				return httpmock.NewStringResponse(500, ""), err
			}
			// Convert the body bytes to string
			bodyString := string(bodyBytes)

			if strings.Contains(bodyString, "power.status") {
				callCount++
				var resp string
				switch callCount {
				case 1:
					resp = `{"spm": {"last_trigger": {"up": "volt_change"}, "battery": {"voltage": 13.3}}}`
				case 2:
					resp = `{"spm": {"last_trigger": {"up": "volt_change"}, "battery": {"voltage": 13.3}}}`
				case 3:
					resp = `{"spm": {"last_trigger": {"up": "volt_change"}, "battery": {"voltage": 11.3}}}`
				case 4:
					resp = `{"spm": {"last_trigger": {"up": "volt_change"}, "battery": {"voltage": 11.3}}}`
				case 7:
					resp = `{"spm": {"last_trigger": {"up": "volt_change"}, "battery": {"voltage": 11.3}}}`
				case 8:
					resp = `{"spm": {"last_trigger": {"up": "volt_change"}, "battery": {"voltage": 11.3}}}`
				default:
					resp = `{"spm": {"last_trigger": {"up": "volt_change"}, "battery": {"voltage": 13.4}}}`
				}
				return httpmock.NewStringResponse(200, resp), nil
			}
			return httpmock.NewStringResponse(200, `{"value": "7e803412f6700000000", "_stamp": "2024-02-29T17:17:30.534861"}`), nil
		},
	)

	expectOnMocks(ts, vl, unitID, ds, 1)

	// assert data sender is called twice with expected payload
	ds.EXPECT().SendDeviceStatusData(gomock.Any()).Times(2).Return(nil)
	ds.EXPECT().SendDeviceNetworkData(gomock.Any()).Times(2).Return(nil)
	// Initialize workerRunner here with mocked dependencies
	requests := []models.PIDRequest{
		{
			Name:            "fuellevel",
			IntervalSeconds: 6,
			Formula:         "dbc:31|8@0+ (0.392156862745098,0) [0|100] \"%\"",
		},
	}

	wr := createWorkerRunner(ts, ds, dbcS, ls, dr, unitID)
	wr.pids.Requests = requests
	wr.sendPayloadInterval = 5 * time.Second
	wr.stop = make(chan bool)
	wr.deviceSettings.MinVoltageOBDLoggers = 13.3
	var buf bytes.Buffer
	wr.logger = zerolog.New(&buf).With().Timestamp().Str("app", "edge-network").Logger()
	fh := hooks.NewLogRateLimiterHook(ds)
	wr.logger = wr.logger.Hook(fh)

	// then
	go wr.Run()
	time.Sleep(10 * time.Second)
	wr.Stop()

	// verify
	assert.Contains(t, buf.String(), "voltage not enough to query obd: 11.3")
	count := strings.Count(buf.String(), "voltage not enough to query obd")
	assert.Equal(t, 1, count)
}

// This is test for the case when the location query fails and we want to rate limit logs
func TestRunWithCantQueryLocation(t *testing.T) {
	// when
	httpmock.Activate()
	defer httpmock.DeactivateAndReset()

	unitID := uuid.New()

	mockCtrl := gomock.NewController(t)
	defer mockCtrl.Finish()

<<<<<<< HEAD
	vl, ds, ts, dbcS, ls, dr := mockComponents(mockCtrl, unitID)
	dbcS.EXPECT().UseNativeScanLogger().AnyTimes().Return(false)

	psPath := fmt.Sprintf("/dongle/%s/execute_raw/", unitID)
	httpmock.RegisterResponder(http.MethodPost, autoPiBaseURL+psPath,
		func(req *http.Request) (*http.Response, error) {
			// Read the request body
			bodyBytes, err := io.ReadAll(req.Body)
			if err != nil {
				return httpmock.NewStringResponse(500, ""), err
			}
			// Convert the body bytes to string
			bodyString := string(bodyBytes)
=======
	vl, ds, ts, dbcS, ls := mockComponents(mockCtrl, unitID)
>>>>>>> 30b397d5

	registerResponders(unitID, false, false, true, false)

	expectOnMocks(ts, vl, unitID, ds, 1)

	// assert data sender is called twice with expected payload
	ds.EXPECT().SendDeviceStatusData(gomock.Any()).Times(2).Return(nil)
	ds.EXPECT().SendDeviceNetworkData(gomock.Any()).Times(2).Return(nil)
	// Initialize workerRunner here with mocked dependencies
	requests := []models.PIDRequest{
		{
			Name:            "fuellevel",
			IntervalSeconds: 6,
			Formula:         "dbc:31|8@0+ (0.392156862745098,0) [0|100] \"%\"",
		},
	}

	wr := createWorkerRunner(ts, ds, dbcS, ls, dr, unitID)
	wr.pids.Requests = requests
	wr.sendPayloadInterval = 5 * time.Second
	wr.stop = make(chan bool)
	wr.deviceSettings.MinVoltageOBDLoggers = 13.3
	var buf bytes.Buffer
	wr.logger = zerolog.New(&buf).With().Timestamp().Str("app", "edge-network").Logger()
	fh := hooks.NewLogRateLimiterHook(ds)
	wr.logger = wr.logger.Hook(fh)

	// then
	go wr.Run()
	time.Sleep(10 * time.Second)
	wr.Stop()

	// verify
	assert.Contains(t, buf.String(), "Error on query gps")
	count := strings.Count(buf.String(), "failed to get gps location")
	assert.Equal(t, 1, count)
}

func Test_workerRunner_FilterWiFiWhenDisconnected(t *testing.T) {
	// when
	httpmock.Activate()
	defer httpmock.DeactivateAndReset()

	unitID := uuid.New()

	mockCtrl := gomock.NewController(t)
	defer mockCtrl.Finish()

<<<<<<< HEAD
	vl, ds, ts, dbcS, ls, dr := mockComponents(mockCtrl, unitID)
	dbcS.EXPECT().UseNativeScanLogger().AnyTimes().Return(false)

	// mock power status resp
	psPath := fmt.Sprintf("/dongle/%s/execute_raw/", unitID)
	httpmock.RegisterResponder(http.MethodPost, autoPiBaseURL+psPath,
		httpmock.NewStringResponder(200, `{"spm": {"last_trigger": {"up": "volt_change"}, "battery": {"voltage": 13.3}}}`))

	// mock wifi resp
	wfPath := fmt.Sprintf("/dongle/%s/execute_raw/", unitID)
	httpmock.RegisterResponder(http.MethodPost, autoPiBaseURL+wfPath,
		httpmock.NewStringResponder(200, `{"wpa_state": "DISCONNECTED", "ssid": "", "_stamp": "2024-02-29T17:17:30.534861"}`))

	// mock obd resp
	ethPath := fmt.Sprintf("/dongle/%s/execute_raw", unitID)
	httpmock.RegisterResponder(http.MethodPost, autoPiBaseURL+ethPath,
		httpmock.NewStringResponder(200, `{"value": "7e803412f6700000000", "_stamp": "2024-02-29T17:17:30.534861"}`))
=======
	vl, ds, ts, dbcS, ls := mockComponents(mockCtrl, unitID)
>>>>>>> 30b397d5

	registerResponders(unitID, false, true, false, false)
	expectOnMocks(ts, vl, unitID, ds, 1)

	// assert data sender is called twice with expected payload
	ds.EXPECT().SendDeviceStatusData(gomock.Any()).Times(1).Do(func(data models.DeviceStatusData) {
		assert.Equal(t, "fuellevel", data.Vehicle.Signals[0].Name)
		assert.Equal(t, 7, len(data.Vehicle.Signals))
	}).Return(nil)
	ds.EXPECT().SendDeviceStatusData(gomock.Any()).Times(1).Do(func(data models.DeviceStatusData) {
		assert.Equal(t, 6, len(data.Vehicle.Signals))
	}).Return(nil)

	ds.EXPECT().SendDeviceNetworkData(gomock.Any()).Times(2).Do(func(data models.DeviceNetworkData) {
		assert.NotNil(t, data.Cell)
		assert.NotNil(t, data.Longitude)
	}).Return(nil)
	// Initialize workerRunner here with mocked dependencies
	requests := []models.PIDRequest{
		{
			Name:            "fuellevel",
			IntervalSeconds: 6,
			Formula:         "dbc:31|8@0+ (0.392156862745098,0) [0|100] \"%\"",
		},
	}

	wr := createWorkerRunner(ts, ds, dbcS, ls, dr, unitID)
	wr.pids.Requests = requests
	wr.sendPayloadInterval = 5 * time.Second
	wr.stop = make(chan bool)

	// then
	go wr.Run()
	time.Sleep(10 * time.Second)
	wr.Stop()
}

<<<<<<< HEAD
func mockComponents(mockCtrl *gomock.Controller, unitID uuid.UUID) (*mock_loggers.MockVINLogger, *mock_network.MockDataSender, *mock_loggers.MockTemplateStore, *mock_loggers.MockDBCPassiveLogger, FingerprintRunner, DtcErrorsRunner) {
	vl := mock_loggers.NewMockVINLogger(mockCtrl)
	ds := mock_network.NewMockDataSender(mockCtrl)
	ts := mock_loggers.NewMockTemplateStore(mockCtrl)
	dbcS := mock_loggers.NewMockDBCPassiveLogger(mockCtrl)
=======
func mockComponents(mockCtrl *gomock.Controller, unitID uuid.UUID) (*mockloggers.MockVINLogger, *mocknetwork.MockDataSender, *mockloggers.MockSettingsStore, *mockloggers.MockDBCPassiveLogger, FingerprintRunner) {
	vl := mockloggers.NewMockVINLogger(mockCtrl)
	ds := mocknetwork.NewMockDataSender(mockCtrl)
	ts := mockloggers.NewMockSettingsStore(mockCtrl)
	dbcS := mockloggers.NewMockDBCPassiveLogger(mockCtrl)
>>>>>>> 30b397d5

	logger := zerolog.New(os.Stdout).With().
		Timestamp().
		Str("app", "edge-network").
		Logger()

	ts.EXPECT().ReadVINConfig().Times(1).Return(nil, fmt.Errorf("error reading file: open /tmp/logger-settings.json: no such file or directory"))

	ls := NewFingerprintRunner(unitID, vl, ds, ts, logger)
<<<<<<< HEAD
	dr := NewDtcErrorsRunner(unitID, ds, logger)
	return vl, ds, ts, dbcS, ls, dr
=======
	dbcS.EXPECT().UseNativeScanLogger().AnyTimes().Return(false)
	return vl, ds, ts, dbcS, ls
>>>>>>> 30b397d5
}

func expectOnMocks(ts *mockloggers.MockSettingsStore, vl *mockloggers.MockVINLogger, unitID uuid.UUID, ds *mocknetwork.MockDataSender, readVinNum int) {
	vinQueryName := "vin_7DF_09_02"
	ts.EXPECT().ReadVINConfig().Times(readVinNum).Return(nil, fmt.Errorf("error reading file: open /tmp/logger-settings.json: no such file or directory"))
	vl.EXPECT().GetVIN(unitID, nil).Times(1).Return(&loggers.VINResponse{VIN: "TESTVIN123", Protocol: "6", QueryName: vinQueryName}, nil)
	ts.EXPECT().WriteVINConfig(models.VINLoggerSettings{VINQueryName: vinQueryName, VIN: "TESTVIN123"}).Times(1).Return(nil)
	ds.EXPECT().SendFingerprintData(gomock.Any()).Times(1).Return(nil)
}

<<<<<<< HEAD
func createWorkerRunner(ts *mock_loggers.MockTemplateStore, ds *mock_network.MockDataSender, dbcS *mock_loggers.MockDBCPassiveLogger, ls FingerprintRunner, dr DtcErrorsRunner, unitID uuid.UUID) *workerRunner {
=======
func createWorkerRunner(ts *mockloggers.MockSettingsStore, ds *mocknetwork.MockDataSender, dbcS *mockloggers.MockDBCPassiveLogger, ls FingerprintRunner, unitID uuid.UUID) *workerRunner {
>>>>>>> 30b397d5
	wr := &workerRunner{
		loggerSettingsSvc: ts,
		dataSender:        ds,
		deviceSettings:    &models.TemplateDeviceSettings{},
		fingerprintRunner: ls,
		dtcErrorsRunner:   dr,
		device: Device{
			UnitID: unitID,
		},
		pids:         &models.TemplatePIDs{Requests: nil, TemplateName: "test", Version: "1.0"},
		signalsQueue: &SignalsQueue{lastTimeChecked: make(map[string]time.Time), failureCount: make(map[string]int), signals: make(map[string][]models.SignalData)},
		vehicleInfo: &models.VehicleInfo{
			TokenID: 12345,
			VehicleDefinition: models.VehicleDefinition{
				Make:  "Toyota",
				Model: "Corolla",
				Year:  2022,
			},
		},
		dbcScanner: dbcS,
		// for now default to job done true to not impact other tests
		signalDumpFramesQ: &SignalFrameDumpQueue{signalFrames: make(map[string][]models.SignalCanFrameDump), jobDone: true},
	}
	return wr
}

func registerResponders(unitID uuid.UUID, failObd bool, disconnectedWifi bool, failLocation bool, lowPower bool) {
	path := fmt.Sprintf("/dongle/%s/execute_raw", unitID)

	// mock obd resp and location resp
	httpmock.RegisterResponder(http.MethodPost, autoPiBaseURL+path,
		func(req *http.Request) (*http.Response, error) {
			// Read the request body
			bodyBytes, err := io.ReadAll(req.Body)
			if err != nil {
				return httpmock.NewStringResponse(500, ""), err
			}
			// Convert the body bytes to string
			bodyString := string(bodyBytes)

			// Match the request body
			if strings.Contains(bodyString, api.GetGPSEc2xCommand) {
				if failLocation {
					return httpmock.NewStringResponse(500, `{"error":"Error on query gps"}`), nil
				}
				return httpmock.NewStringResponse(200, `{"lat": 37.7749, "lon": -122.4194, "_stamp": "2024-02-29T17:17:30.534861"}`), nil
			} else if strings.Contains(bodyString, api.ObdPIDQueryCommand) {
				if failObd {
					return httpmock.NewStringResponse(500, `{"error":"Failed to calculate formula: invalid syntax (<string>, line 1)"}`), nil
				}
				return httpmock.NewStringResponse(200, `{"value": "7e803412f6700000000", "_stamp": "2024-02-29T17:17:30.534861"}`), nil
			}

			return httpmock.NewStringResponse(500, ""), nil
		},
	)

	// mock power status and wifi resp
	httpmock.RegisterResponder(http.MethodPost, autoPiBaseURL+path+"/",
		func(req *http.Request) (*http.Response, error) {
			// Read the request body
			bodyBytes, err := io.ReadAll(req.Body)
			if err != nil {
				return httpmock.NewStringResponse(500, ""), err
			}
			// Convert the body bytes to string
			bodyString := string(bodyBytes)

			// Match the request body
			if strings.Contains(bodyString, api.WifiStatusCommand) {
				if disconnectedWifi {
					return httpmock.NewStringResponse(200, `{"wpa_state": "DISCONNECTED", "ssid": "test", "_stamp": "2024-02-29T17:17:30.534861"}`), nil
				}
				return httpmock.NewStringResponse(200, `{"wpa_state": "COMPLETED", "ssid": "test", "_stamp": "2024-02-29T17:17:30.534861"}`), nil
			} else if strings.Contains(bodyString, api.PowerStatusCommand) {
				if lowPower {
					return httpmock.NewStringResponse(200, `{"spm": {"last_trigger": {"up": "volt_change"}, "battery": {"voltage": 12.3}}}`), nil
				}
				return httpmock.NewStringResponse(200, `{"spm": {"last_trigger": {"up": "volt_change"}, "battery": {"voltage": 13.3}}}`), nil
			}

			return httpmock.NewStringResponse(500, ""), nil
		},
	)
}

func Test_workerRunner_wantMoreCanFrameDump(t *testing.T) {
	type fields struct {
		signalFramesQueue *SignalFrameDumpQueue
	}
	type args struct {
		signalName string
	}
	tests := []struct {
		name   string
		fields fields
		args   args
		want   bool
	}{
		{
			name: "no signal exists, want more",
			want: true,
			fields: fields{
				signalFramesQueue: &SignalFrameDumpQueue{},
			},
			args: args{
				signalName: "soc",
			},
		},
		{
			name: "signal maxed out, no more",
			want: false,
			fields: fields{
				signalFramesQueue: &SignalFrameDumpQueue{
					signalFrames: map[string][]models.SignalCanFrameDump{
						"soc": {
							models.SignalCanFrameDump{Name: "soc"},
							models.SignalCanFrameDump{Name: "soc"},
						},
					},
				},
			},
			args: args{
				signalName: "soc",
			},
		},
		{
			name: "different signal maxed out, need more",
			want: true,
			fields: fields{
				signalFramesQueue: &SignalFrameDumpQueue{
					signalFrames: map[string][]models.SignalCanFrameDump{
						"soc": {
							models.SignalCanFrameDump{Name: "soc"},
							models.SignalCanFrameDump{Name: "soc"},
						},
					},
				},
			},
			args: args{
				signalName: "odometer",
			},
		},
	}
	for _, tt := range tests {
		t.Run(tt.name, func(t *testing.T) {
			wr := &workerRunner{
				signalDumpFramesQ: tt.fields.signalFramesQueue,
			}
			assert.Equalf(t, tt.want, wr.signalDumpFramesQ.wantMoreCanFrameDump(tt.args.signalName), "wantMoreCanFrameDump(%v)", tt.args.signalName)
		})
	}
}

func TestSignalsQueue_Enqueue(t *testing.T) {
	sq := SignalsQueue{
		signals:         map[string][]models.SignalData{},
		lastTimeChecked: make(map[string]time.Time),
		failureCount:    make(map[string]int),
		RWMutex:         sync.RWMutex{},
	}
	// only enqueues once b/c same value
	sq.Enqueue(models.SignalData{
		Name:  "odometer",
		Value: 324.2,
	})
	sq.Enqueue(models.SignalData{
		Name:           "odometer",
		Value:          324.2,
		LimitFrequency: true,
	})
	assert.Equal(t, 1, len(sq.signals["odometer"]))

	// allows enqueue since different value
	sq.Enqueue(models.SignalData{
		Name:  "odometer",
		Value: 324.3,
	})
	assert.Equal(t, 2, len(sq.signals["odometer"]))
}<|MERGE_RESOLUTION|>--- conflicted
+++ resolved
@@ -64,19 +64,8 @@
 	mockCtrl := gomock.NewController(t)
 	defer mockCtrl.Finish()
 
-<<<<<<< HEAD
 	_, ds, ts, dbcS, ls, dr := mockComponents(mockCtrl, unitID)
-	dbcS.EXPECT().UseNativeScanLogger().Return(false)
-
-	const autoPiBaseURL = "http://192.168.4.1:9000"
-	// mock powerstatus resp
-	psPath := fmt.Sprintf("/dongle/%s/execute_raw/", unitID)
-	httpmock.RegisterResponder(http.MethodPost, autoPiBaseURL+psPath,
-		httpmock.NewStringResponder(200, `{"spm": {"last_trigger": {"up": "volt_change"}, "battery": {"voltage": 13.3}}}`))
-=======
-	_, ds, ts, dbcS, ls := mockComponents(mockCtrl, unitID)
 	registerResponders(unitID, false, false, false, false)
->>>>>>> 30b397d5
 
 	requests := []models.PIDRequest{
 		{
@@ -116,12 +105,7 @@
 	mockCtrl := gomock.NewController(t)
 	defer mockCtrl.Finish()
 
-<<<<<<< HEAD
 	_, ds, ts, dbcS, ls, dr := mockComponents(mockCtrl, unitID)
-	dbcS.EXPECT().UseNativeScanLogger().Return(false)
-=======
-	_, ds, ts, dbcS, ls := mockComponents(mockCtrl, unitID)
->>>>>>> 30b397d5
 
 	registerResponders(unitID, false, false, false, false)
 
@@ -168,22 +152,7 @@
 	mockCtrl := gomock.NewController(t)
 	defer mockCtrl.Finish()
 
-<<<<<<< HEAD
 	vl, ds, ts, dbcS, ls, dr := mockComponents(mockCtrl, unitID)
-	dbcS.EXPECT().UseNativeScanLogger().Return(false)
-
-	// mock powerstatus resp
-	psPath := fmt.Sprintf("/dongle/%s/execute_raw/", unitID)
-	httpmock.RegisterResponder(http.MethodPost, autoPiBaseURL+psPath,
-		httpmock.NewStringResponder(200, `{"spm": {"last_trigger": {"up": "volt_change"}, "battery": {"voltage": 13.3}}}`))
-
-	// mock obd resp
-	ethPath := fmt.Sprintf("/dongle/%s/execute_raw", unitID)
-	httpmock.RegisterResponder(http.MethodPost, autoPiBaseURL+ethPath,
-		httpmock.NewStringResponder(200, `{"value": "7e803412f6700000000", "_stamp": "2024-02-29T17:17:30.534861"}`))
-=======
-	vl, ds, ts, dbcS, ls := mockComponents(mockCtrl, unitID)
->>>>>>> 30b397d5
 
 	registerResponders(unitID, false, false, false, false)
 	expectOnMocks(ts, vl, unitID, ds, 0)
@@ -226,22 +195,7 @@
 	mockCtrl := gomock.NewController(t)
 	defer mockCtrl.Finish()
 
-<<<<<<< HEAD
 	vl, ds, ts, dbcS, ls, dr := mockComponents(mockCtrl, unitID)
-	dbcS.EXPECT().UseNativeScanLogger().AnyTimes().Return(false)
-
-	// mock power status resp
-	psPath := fmt.Sprintf("/dongle/%s/execute_raw/", unitID)
-	httpmock.RegisterResponder(http.MethodPost, autoPiBaseURL+psPath,
-		httpmock.NewStringResponder(200, `{"spm": {"last_trigger": {"up": "volt_change"}, "battery": {"voltage": 13.3}}}`))
-
-	// mock obd resp
-	ethPath := fmt.Sprintf("/dongle/%s/execute_raw", unitID)
-	httpmock.RegisterResponder(http.MethodPost, autoPiBaseURL+ethPath,
-		httpmock.NewStringResponder(200, `{"value": "7e803412f6700000000", "_stamp": "2024-02-29T17:17:30.534861"}`))
-=======
-	vl, ds, ts, dbcS, ls := mockComponents(mockCtrl, unitID)
->>>>>>> 30b397d5
 
 	registerResponders(unitID, false, false, false, false)
 	expectOnMocks(ts, vl, unitID, ds, 1)
@@ -290,44 +244,7 @@
 	mockCtrl := gomock.NewController(t)
 	defer mockCtrl.Finish()
 
-<<<<<<< HEAD
 	vl, ds, ts, dbcS, ls, dr := mockComponents(mockCtrl, unitID)
-	dbcS.EXPECT().UseNativeScanLogger().AnyTimes().Return(false)
-
-	// mock power status resp
-	psPath := fmt.Sprintf("/dongle/%s/execute_raw/", unitID)
-	httpmock.RegisterResponder(http.MethodPost, autoPiBaseURL+psPath,
-		httpmock.NewStringResponder(200, `{"spm": {"last_trigger": {"up": "volt_change"}, "battery": {"voltage": 13.3}}}`))
-
-	// mock location data
-	locPath := fmt.Sprintf("/dongle/%s/execute_raw", unitID)
-	httpmock.RegisterResponder(http.MethodPost, autoPiBaseURL+locPath,
-		func(req *http.Request) (*http.Response, error) {
-			// Read the request body
-			bodyBytes, err := io.ReadAll(req.Body)
-			if err != nil {
-				return httpmock.NewStringResponse(500, ""), err
-			}
-			// Convert the body bytes to string
-			bodyString := string(bodyBytes)
-
-			// Match the request body
-			if strings.Contains(bodyString, "config.get modem") {
-				return httpmock.NewStringResponse(200, `{"response": "ok"}`), nil
-			} else if strings.Contains(bodyString, "ec2x.gnss_location") {
-				return httpmock.NewStringResponse(200, `{"lat": 42.270118333333336 , "lon": -71.50163833333333}`), nil
-			} else if strings.Contains(bodyString, "obd.query") {
-				return httpmock.NewStringResponse(200, `{"value": "7e803412f6700000000", "_stamp": "2024-02-29T17:17:30.534861"}`), nil
-			} else if strings.Contains(bodyString, "power.status") {
-				return httpmock.NewStringResponse(200, `{"spm": {"last_trigger": {"up": "volt_change"}, "battery": {"voltage": 13.3}}}`), nil
-			}
-			// If the request body does not match, return an error response
-			return httpmock.NewStringResponse(400, `{"error": "invalid request body"}`), nil
-		},
-	)
-=======
-	vl, ds, ts, dbcS, ls := mockComponents(mockCtrl, unitID)
->>>>>>> 30b397d5
 
 	registerResponders(unitID, false, false, false, false)
 	expectOnMocks(ts, vl, unitID, ds, 1)
@@ -376,22 +293,7 @@
 	mockCtrl := gomock.NewController(t)
 	defer mockCtrl.Finish()
 
-<<<<<<< HEAD
 	vl, ds, ts, dbcS, ls, dr := mockComponents(mockCtrl, unitID)
-	dbcS.EXPECT().UseNativeScanLogger().AnyTimes().Return(false)
-
-	// mock power status resp
-	psPath := fmt.Sprintf("/dongle/%s/execute_raw/", unitID)
-	httpmock.RegisterResponder(http.MethodPost, autoPiBaseURL+psPath,
-		httpmock.NewStringResponder(200, `{"spm": {"last_trigger": {"up": "volt_change"}, "battery": {"voltage": 13.3}}}`))
-
-	// mock obd resp
-	ethPath := fmt.Sprintf("/dongle/%s/execute_raw", unitID)
-	httpmock.RegisterResponder(http.MethodPost, autoPiBaseURL+ethPath,
-		httpmock.NewStringResponder(200, `{"value": "7e803412f6700000000", "_stamp": "2024-02-29T17:17:30.534861"}`))
-=======
-	vl, ds, ts, dbcS, ls := mockComponents(mockCtrl, unitID)
->>>>>>> 30b397d5
 
 	registerResponders(unitID, false, false, false, false)
 	expectOnMocks(ts, vl, unitID, ds, 1)
@@ -439,16 +341,7 @@
 	mockCtrl := gomock.NewController(t)
 	defer mockCtrl.Finish()
 
-<<<<<<< HEAD
-	vl, ds, ts, dbcS, ls, dr := mockComponents(mockCtrl, unitID)
-	dbcS.EXPECT().UseNativeScanLogger().AnyTimes().Return(false)
-	// mock power status resp
-	psPath := fmt.Sprintf("/dongle/%s/execute_raw/", unitID)
-	httpmock.RegisterResponder(http.MethodPost, autoPiBaseURL+psPath,
-		httpmock.NewStringResponder(200, `{"spm": {"last_trigger": {"up": "volt_change"}, "battery": {"voltage": 13.3}}}`))
-=======
 	vl, ds, ts, dbcS, ls := mockComponents(mockCtrl, unitID)
->>>>>>> 30b397d5
 
 	registerResponders(unitID, true, false, false, false)
 
@@ -490,7 +383,7 @@
 	mockCtrl := gomock.NewController(t)
 	defer mockCtrl.Finish()
 
-	vl, ds, ts, dbcS, ls := mockComponents(mockCtrl, unitID)
+	vl, ds, ts, dbcS, ls, dr := mockComponents(mockCtrl, unitID)
 	registerResponders(unitID, false, false, false, false)
 	expectOnMocks(ts, vl, unitID, ds, 1)
 
@@ -551,40 +444,8 @@
 	mockCtrl := gomock.NewController(t)
 	defer mockCtrl.Finish()
 
-<<<<<<< HEAD
 	vl, ds, ts, dbcS, ls, dr := mockComponents(mockCtrl, unitID)
-	dbcS.EXPECT().UseNativeScanLogger().AnyTimes().Return(false)
-
-	// mock power status resp
-	psPath := fmt.Sprintf("/dongle/%s/execute_raw/", unitID)
-	httpmock.RegisterResponder(http.MethodPost, autoPiBaseURL+psPath,
-		httpmock.NewStringResponder(200, `{"spm": {"last_trigger": {"up": "volt_change"}, "battery": {"voltage": 13.3}}}`))
-
-	// mock obd resp
-	path := fmt.Sprintf("/dongle/%s/execute_raw", unitID)
-	httpmock.RegisterResponder(http.MethodPost, autoPiBaseURL+path,
-		func(req *http.Request) (*http.Response, error) {
-			// Read the request body
-			bodyBytes, err := io.ReadAll(req.Body)
-			if err != nil {
-				return httpmock.NewStringResponse(500, ""), err
-			}
-			// Convert the body bytes to string
-			bodyString := string(bodyBytes)
-
-			// Match the request body
-			if strings.Contains(bodyString, "obd.query fuellevel") {
-				return httpmock.NewStringResponse(500, `{"error":"Failed to calculate formula: invalid syntax (<string>, line 1)"}`), nil
-			} else if strings.Contains(bodyString, "obd.query foo") {
-				return httpmock.NewStringResponse(500, `{"error":"Failed to calculate formula: invalid syntax (<string>, line 1)"}`), nil
-			}
-			return httpmock.NewStringResponse(200, `{"value": "7e803412f6700000000", "_stamp": "2024-02-29T17:17:30.534861"}`), nil
-		},
-	)
-=======
-	vl, ds, ts, dbcS, ls := mockComponents(mockCtrl, unitID)
 	registerResponders(unitID, true, false, false, false)
->>>>>>> 30b397d5
 
 	expectOnMocks(ts, vl, unitID, ds, 1)
 
@@ -633,12 +494,7 @@
 	mockCtrl := gomock.NewController(t)
 	defer mockCtrl.Finish()
 
-<<<<<<< HEAD
 	vl, ds, ts, dbcS, ls, dr := mockComponents(mockCtrl, unitID)
-	dbcS.EXPECT().UseNativeScanLogger().AnyTimes().Return(false)
-=======
-	vl, ds, ts, dbcS, ls := mockComponents(mockCtrl, unitID)
->>>>>>> 30b397d5
 
 	// mock power status resp
 	psPath := fmt.Sprintf("/dongle/%s/execute_raw/", unitID)
@@ -734,12 +590,7 @@
 	mockCtrl := gomock.NewController(t)
 	defer mockCtrl.Finish()
 
-<<<<<<< HEAD
 	vl, ds, ts, dbcS, ls, dr := mockComponents(mockCtrl, unitID)
-	dbcS.EXPECT().UseNativeScanLogger().AnyTimes().Return(false)
-=======
-	vl, ds, ts, dbcS, ls := mockComponents(mockCtrl, unitID)
->>>>>>> 30b397d5
 
 	// mock power status resp
 	psPath := fmt.Sprintf("/dongle/%s/execute_raw/", unitID)
@@ -911,23 +762,9 @@
 	mockCtrl := gomock.NewController(t)
 	defer mockCtrl.Finish()
 
-<<<<<<< HEAD
+	vl, ds, ts, dbcS, ls := mockComponents(mockCtrl, unitID)
 	vl, ds, ts, dbcS, ls, dr := mockComponents(mockCtrl, unitID)
 	dbcS.EXPECT().UseNativeScanLogger().AnyTimes().Return(false)
-
-	psPath := fmt.Sprintf("/dongle/%s/execute_raw/", unitID)
-	httpmock.RegisterResponder(http.MethodPost, autoPiBaseURL+psPath,
-		func(req *http.Request) (*http.Response, error) {
-			// Read the request body
-			bodyBytes, err := io.ReadAll(req.Body)
-			if err != nil {
-				return httpmock.NewStringResponse(500, ""), err
-			}
-			// Convert the body bytes to string
-			bodyString := string(bodyBytes)
-=======
-	vl, ds, ts, dbcS, ls := mockComponents(mockCtrl, unitID)
->>>>>>> 30b397d5
 
 	registerResponders(unitID, false, false, true, false)
 
@@ -976,27 +813,7 @@
 	mockCtrl := gomock.NewController(t)
 	defer mockCtrl.Finish()
 
-<<<<<<< HEAD
 	vl, ds, ts, dbcS, ls, dr := mockComponents(mockCtrl, unitID)
-	dbcS.EXPECT().UseNativeScanLogger().AnyTimes().Return(false)
-
-	// mock power status resp
-	psPath := fmt.Sprintf("/dongle/%s/execute_raw/", unitID)
-	httpmock.RegisterResponder(http.MethodPost, autoPiBaseURL+psPath,
-		httpmock.NewStringResponder(200, `{"spm": {"last_trigger": {"up": "volt_change"}, "battery": {"voltage": 13.3}}}`))
-
-	// mock wifi resp
-	wfPath := fmt.Sprintf("/dongle/%s/execute_raw/", unitID)
-	httpmock.RegisterResponder(http.MethodPost, autoPiBaseURL+wfPath,
-		httpmock.NewStringResponder(200, `{"wpa_state": "DISCONNECTED", "ssid": "", "_stamp": "2024-02-29T17:17:30.534861"}`))
-
-	// mock obd resp
-	ethPath := fmt.Sprintf("/dongle/%s/execute_raw", unitID)
-	httpmock.RegisterResponder(http.MethodPost, autoPiBaseURL+ethPath,
-		httpmock.NewStringResponder(200, `{"value": "7e803412f6700000000", "_stamp": "2024-02-29T17:17:30.534861"}`))
-=======
-	vl, ds, ts, dbcS, ls := mockComponents(mockCtrl, unitID)
->>>>>>> 30b397d5
 
 	registerResponders(unitID, false, true, false, false)
 	expectOnMocks(ts, vl, unitID, ds, 1)
@@ -1034,19 +851,11 @@
 	wr.Stop()
 }
 
-<<<<<<< HEAD
-func mockComponents(mockCtrl *gomock.Controller, unitID uuid.UUID) (*mock_loggers.MockVINLogger, *mock_network.MockDataSender, *mock_loggers.MockTemplateStore, *mock_loggers.MockDBCPassiveLogger, FingerprintRunner, DtcErrorsRunner) {
-	vl := mock_loggers.NewMockVINLogger(mockCtrl)
-	ds := mock_network.NewMockDataSender(mockCtrl)
-	ts := mock_loggers.NewMockTemplateStore(mockCtrl)
-	dbcS := mock_loggers.NewMockDBCPassiveLogger(mockCtrl)
-=======
-func mockComponents(mockCtrl *gomock.Controller, unitID uuid.UUID) (*mockloggers.MockVINLogger, *mocknetwork.MockDataSender, *mockloggers.MockSettingsStore, *mockloggers.MockDBCPassiveLogger, FingerprintRunner) {
+func mockComponents(mockCtrl *gomock.Controller, unitID uuid.UUID) (*mockloggers.MockVINLogger, *mocknetwork.MockDataSender, *mockloggers.MockSettingsStore, *mockloggers.MockDBCPassiveLogger, FingerprintRunner, DtcErrorsRunner) {
 	vl := mockloggers.NewMockVINLogger(mockCtrl)
 	ds := mocknetwork.NewMockDataSender(mockCtrl)
 	ts := mockloggers.NewMockSettingsStore(mockCtrl)
 	dbcS := mockloggers.NewMockDBCPassiveLogger(mockCtrl)
->>>>>>> 30b397d5
 
 	logger := zerolog.New(os.Stdout).With().
 		Timestamp().
@@ -1056,13 +865,8 @@
 	ts.EXPECT().ReadVINConfig().Times(1).Return(nil, fmt.Errorf("error reading file: open /tmp/logger-settings.json: no such file or directory"))
 
 	ls := NewFingerprintRunner(unitID, vl, ds, ts, logger)
-<<<<<<< HEAD
 	dr := NewDtcErrorsRunner(unitID, ds, logger)
 	return vl, ds, ts, dbcS, ls, dr
-=======
-	dbcS.EXPECT().UseNativeScanLogger().AnyTimes().Return(false)
-	return vl, ds, ts, dbcS, ls
->>>>>>> 30b397d5
 }
 
 func expectOnMocks(ts *mockloggers.MockSettingsStore, vl *mockloggers.MockVINLogger, unitID uuid.UUID, ds *mocknetwork.MockDataSender, readVinNum int) {
@@ -1073,11 +877,7 @@
 	ds.EXPECT().SendFingerprintData(gomock.Any()).Times(1).Return(nil)
 }
 
-<<<<<<< HEAD
-func createWorkerRunner(ts *mock_loggers.MockTemplateStore, ds *mock_network.MockDataSender, dbcS *mock_loggers.MockDBCPassiveLogger, ls FingerprintRunner, dr DtcErrorsRunner, unitID uuid.UUID) *workerRunner {
-=======
-func createWorkerRunner(ts *mockloggers.MockSettingsStore, ds *mocknetwork.MockDataSender, dbcS *mockloggers.MockDBCPassiveLogger, ls FingerprintRunner, unitID uuid.UUID) *workerRunner {
->>>>>>> 30b397d5
+func createWorkerRunner(ts *mockloggers.MockSettingsStore, ds *mocknetwork.MockDataSender, dbcS *mockloggers.MockDBCPassiveLogger, ls FingerprintRunner, dr DtcErrorsRunner, unitID uuid.UUID) *workerRunner {
 	wr := &workerRunner{
 		loggerSettingsSvc: ts,
 		dataSender:        ds,

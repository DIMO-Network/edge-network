package internal

import (
	"fmt"
	"strings"
	"sync"
	"time"

	"github.com/DIMO-Network/edge-network/internal/hooks"

	"github.com/DIMO-Network/edge-network/internal/util"

	"github.com/DIMO-Network/edge-network/commands"
	"github.com/DIMO-Network/edge-network/internal/api"
	"github.com/DIMO-Network/edge-network/internal/loggers"
	"github.com/DIMO-Network/edge-network/internal/models"
	"github.com/DIMO-Network/edge-network/internal/network"
	"github.com/ethereum/go-ethereum/common"
	"github.com/google/uuid"
	"github.com/rs/zerolog"
)

type WorkerRunner interface {
	Run()
}

// Device represents the device information that is used in the worker runner
// to construct the device event
type Device struct {
	SoftwareVersion string
	HardwareVersion string
	IMEI            string
	UnitID          uuid.UUID
}

type workerRunner struct {
	loggerSettingsSvc   loggers.SettingsStore
	dataSender          network.DataSender
	logger              zerolog.Logger
	ethAddr             *common.Address
	fingerprintRunner   FingerprintRunner
	dtcErrorsRunner     DtcErrorsRunner
	pids                *models.TemplatePIDs
	deviceSettings      *models.TemplateDeviceSettings
	signalsQueue        *SignalsQueue
	signalDumpFramesQ   *SignalFrameDumpQueue
	stop                chan bool
	sendPayloadInterval time.Duration
	device              Device
	vehicleInfo         *models.VehicleInfo
	dbcScanner          loggers.DBCPassiveLogger
}

func NewWorkerRunner(addr *common.Address, loggerSettingsSvc loggers.SettingsStore,
	dataSender network.DataSender, logger zerolog.Logger, fpRunner FingerprintRunner,
	pids *models.TemplatePIDs, settings *models.TemplateDeviceSettings, device Device, vehicleInfo *models.VehicleInfo,
<<<<<<< HEAD
	dbcScanner loggers.DBCPassiveLogger, dtcRunner DtcErrorsRunner) WorkerRunner {
	signalsQueue := &SignalsQueue{lastTimeChecked: make(map[string]time.Time), failureCount: make(map[string]int)}
=======
	dbcScanner loggers.DBCPassiveLogger) WorkerRunner {
	signalsQueue := &SignalsQueue{lastTimeChecked: make(map[string]time.Time), failureCount: make(map[string]int), signals: make(map[string][]models.SignalData)}
>>>>>>> 30b397d5
	// Interval for sending status payload to cloud. Status payload contains obd signals and non-obd signals.
	interval := 20 * time.Second
	sdfq := NewSignalFrameDumpQueue(logger, dataSender, loggerSettingsSvc)
	return &workerRunner{ethAddr: addr, loggerSettingsSvc: loggerSettingsSvc,
		dataSender: dataSender, logger: logger, fingerprintRunner: fpRunner, pids: pids, deviceSettings: settings,
		signalsQueue: signalsQueue, sendPayloadInterval: interval, device: device, vehicleInfo: vehicleInfo,
<<<<<<< HEAD
		dbcScanner: dbcScanner, dtcErrorsRunner: dtcRunner}
=======
		dbcScanner: dbcScanner, signalDumpFramesQ: sdfq}
>>>>>>> 30b397d5
}

// Max failures allowed for a PID before sending an error to the cloud
const maxPidFailures = 10
const maxFingerprintFailures = 5

// Run sends a signed status payload every X seconds, that may or may not contain OBD signals.
// It also has a continuous loop that checks voltage compared to template settings to make sure ok to query OBD.
// It will query the VIN once on startup and send a fingerprint payload (only once per Run).
// If ok to query OBD, queries each signal per it's designated interval.
func (wr *workerRunner) Run() {
	// requires deviceSettings and pids (even if empty) to run
	vin, err := wr.loggerSettingsSvc.ReadVINConfig() // this could return nil vin
	if err != nil {
		wr.logger.Err(err).Msg("unable to get vin for worker runner from past state, continuing")
	}
	if vin != nil {
		wr.logger.Info().Msgf("starting worker runner with vin: %s", vin.VIN)
	}
	wr.logger.Info().Msgf("starting worker runner with logger settings: %+v", wr.deviceSettings)

	modem, err := commands.GetModemType(wr.device.UnitID)
	if err != nil {
		modem = "ec2x"
		wr.logger.Err(err).Msg("unable to get modem type, defaulting to ec2x")
	}
	wr.logger.Info().Msgf("found modem: %s", modem)

	if wr.dbcScanner.ShouldNativeScanLogger() {
		wr.logger.Info().Msg("using native querying - starting passive logger")
		// start dbc passive logger, pass through any messages on the channel
		dbcCh := make(chan models.SignalData)
		go func() {
			defer wr.dbcScanner.StopScanning() //nolint
			err := wr.dbcScanner.StartScanning(dbcCh)
			if err != nil {
				wr.logger.Err(err).Msg("failed to start scanning")
			}
		}()
		go func() {
			// any signals picked up by can0 hardware filter logger gets enqueued to be sent
			for signal := range dbcCh {
				wr.signalsQueue.Enqueue(signal)
			}
		}()
	} else {
		wr.logger.Info().Msg("not starting native logger since ShouldNativeScanLogger() returned false")
	}

	// we will need two clocks, one for non-obd (every 20s) and one for obd (continuous, based on each signal interval)
	// battery-voltage will be checked in obd related clock to determine if it is ok to query obd
	// battery-voltage also will be checked in non-obd clock because we want to send it with every status payload
	go func() {
		fingerprintDone := false
		dtcErrorsDone := false
		for {
			// we will need to check the voltage before we query obd, and then we can query obd if voltage is ok
			queryOBD, powerStatus := wr.isOkToQueryOBD()
			if queryOBD {
				// do fingerprint but only once, until max failure reached or completed
				if !fingerprintDone && wr.fingerprintRunner.CurrentFailureCount() <= maxFingerprintFailures {
					errFp := wr.fingerprintRunner.FingerprintSimple(powerStatus)
					if errFp != nil {
						if wr.fingerprintRunner.CurrentFailureCount() == maxFingerprintFailures {
							wr.logger.Err(errFp).Msg("failed to do vehicle fingerprint - max failures reached")
							// also write to disk with updated failures
							allTimeFailures := wr.fingerprintRunner.IncrementFailuresReached()
							if allTimeFailures < 2 {
								// send to edge logs first time VIN failure happens
								hooks.LogError(wr.logger, errFp, "failed to do vehicle VIN fingerprint", hooks.WithThresholdWhenLogMqtt(1))
							}
						}
					} else {
						fingerprintDone = true
						// note that FingerprintSimple stores success and reports to edge logs when first time success
					}
				}
				if !dtcErrorsDone {
					// try getting DTC errors from vehicle and send them as signals
					errDtc := wr.dtcErrorsRunner.DtcErrors()
					if errDtc != nil {
						// keep trying until max failure reach
						if wr.dtcErrorsRunner.CurrentFailureCount() == 3 {
							wr.logger.Err(errDtc).Msg("failed to do vehicle dtc error scan - max failures reached")
							dtcErrorsDone = true
						}
					} else {
						dtcErrorsDone = true
					}
				}
				// query OBD signals
				wr.queryOBD(&powerStatus)
			} else {
				msg := fmt.Sprintf("voltage not enough to query obd: %.1f", powerStatus.VoltageFound)
				hooks.LogInfo(wr.logger, msg, hooks.WithStopLogAfter(1))
			}

			time.Sleep(2 * time.Second)
		}
	}()

	// start the location query if the frequency is set
	// float e.g. 0.5 would be 2x per second
	// do not start the location query if the frequency is 0 or sendPayloadInterval (which is 20s)
	if wr.deviceSettings.LocationFrequencySecs > 0 && wr.deviceSettings.LocationFrequencySecs != wr.sendPayloadInterval.Seconds() {
		wr.startLocationQuery(modem)
	}

	// Note: this delay required for the tests only, to make sure that queryOBD is executed before nonObd signals
	time.Sleep(1 * time.Second)
	for {
		select {
		case <-wr.stop:
			// If stop signal is received, stop the loop
			// Note: this is used only for unit/functional tests
			fmt.Println("Stopping worker runner")
			return
		default:
			_, powerStatus := wr.isOkToQueryOBD()
			// query non-obd signals even if voltage is not enough
			wifi, wifiErr, location, locationErr, cellInfo, cellErr := wr.queryNonObd(modem)
			// compose the device event
			s := wr.composeDeviceEvent(powerStatus, locationErr, location, wifiErr, wifi)

<<<<<<< HEAD
			if len(s.Vehicle.Signals) > 0 {
				// send the cloud event only if it has signals
				err = wr.dataSender.SendDeviceStatusData(s)
				if err != nil {
					wr.logger.Err(err).Msg("failed to send device status in loop")
				}
=======
			// send the cloud event only if signals array is not empty
			if len(s.Vehicle.Signals) > 0 {
				err = wr.dataSender.SendDeviceStatusData(s)
				if err != nil {
					wr.logger.Err(err).Msg("failed to send device status")
				}
			} else {
				hooks.LogWarn(wr.logger, "No signals to send for about an 5 cycles", hooks.WithThresholdWhenLogMqtt(5),
					hooks.WithPowerStatus(powerStatus), hooks.WithStopLogAfter(1))
>>>>>>> 30b397d5
			}

			if cellErr == nil || wifiErr == nil {
				// compose the device network event
				networkData := models.DeviceNetworkData{
					CommonData: models.CommonData{
						Timestamp: time.Now().UTC().UnixMilli(),
					},
				}
				if locationErr == nil {
					networkData.Altitude = location.Altitude
					networkData.Hdop = location.Hdop
					networkData.Nsat = location.Nsat
					networkData.Latitude = location.Latitude
					networkData.Longitude = location.Longitude
				}
				if cellErr == nil {
					networkData.Cell = models.CellInfo{
						Details: cellInfo.IntrafrequencyLteInfo,
					}
				}

				err = wr.dataSender.SendDeviceNetworkData(networkData)
				if err != nil {
					wr.logger.Err(err).Msg("failed to send device network data")
				}
			}

			// future: send only the location more frequently, every 10 seconds ?
			time.Sleep(wr.sendPayloadInterval)
		}
	}
}

func (wr *workerRunner) startLocationQuery(modem string) {
	go func() {
		wr.logger.Info().Msgf("Start query location data with every %.2f sec", wr.deviceSettings.LocationFrequencySecs)
		for {
			location, locationErr := wr.queryLocation(modem)
			if locationErr == nil {
				ts := time.Now().UTC().UnixMilli()
				wr.signalsQueue.Enqueue(models.SignalData{
					Timestamp: ts,
					Name:      "longitude",
					Value:     location.Longitude,
				})

				wr.signalsQueue.Enqueue(models.SignalData{
					Timestamp: ts,
					Name:      "latitude",
					Value:     location.Latitude,
				})

				wr.signalsQueue.Enqueue(models.SignalData{
					Timestamp: ts,
					Name:      "hdop",
					Value:     location.Hdop,
				})

				wr.signalsQueue.Enqueue(models.SignalData{
					Timestamp: ts,
					Name:      "nsat",
					Value:     location.Nsat,
				})

				wr.signalsQueue.Enqueue(models.SignalData{
					Timestamp: ts,
					Name:      "altitude",
					Value:     location.Altitude,
				})
				wr.logger.Debug().Msg("location data sent")
			}
			// convert float seconds to int nanoseconds
			intNanoseconds := int(wr.deviceSettings.LocationFrequencySecs * 1e9)
			time.Sleep(time.Duration(intNanoseconds))
		}
	}()
}

// Stop is used only for functional tests
func (wr *workerRunner) Stop() {
	wr.stop <- true
}

func (wr *workerRunner) composeDeviceEvent(powerStatus api.PowerStatusResponse, locationErr error, location *models.Location, wifiErr error, wifi *models.WiFi) models.DeviceStatusData {
	ts := time.Now().UTC().UnixMilli()
	statusData := models.DeviceStatusData{
		CommonData: models.CommonData{
			Timestamp: ts,
		},
		Device: models.Device{
			RpiUptimeSecs:   powerStatus.Rpi.Uptime.Seconds,
			BatteryVoltage:  powerStatus.VoltageFound,
			SoftwareVersion: wr.device.SoftwareVersion,
			HardwareVersion: wr.device.HardwareVersion,
			UnitID:          wr.device.UnitID.String(),
			IMEI:            wr.device.IMEI,
		},
		Vehicle: models.Vehicle{
			Signals: wr.signalsQueue.Dequeue(),
		},
	}
	// add batteryVoltage to signals
	statusData.Vehicle.Signals = appendSignalData(statusData.Vehicle.Signals, "batteryVoltage", powerStatus.VoltageFound)
	// only update location if no error
	if locationErr == nil {
		statusData.Vehicle.Signals = appendSignalData(statusData.Vehicle.Signals, "longitude", location.Longitude, ts)
		statusData.Vehicle.Signals = appendSignalData(statusData.Vehicle.Signals, "latitude", location.Latitude, ts)
		statusData.Vehicle.Signals = appendSignalData(statusData.Vehicle.Signals, "hdop", location.Hdop, ts)
		statusData.Vehicle.Signals = appendSignalData(statusData.Vehicle.Signals, "nsat", location.Nsat, ts)
		statusData.Vehicle.Signals = appendSignalData(statusData.Vehicle.Signals, "altitude", location.Altitude, ts)
	}

	// only update Wi-Fi if no error and if Wi-Fi is available
	if wifiErr == nil && !strings.EqualFold(wifi.WPAState, "disconnected") {
		statusData.Vehicle.Signals = appendSignalData(statusData.Vehicle.Signals, "wpa_state", wifi.WPAState, ts)
		statusData.Vehicle.Signals = appendSignalData(statusData.Vehicle.Signals, "ssid", wifi.SSID, ts)
	}

	return statusData
}

// appendSignalData utility to add signals to the data example for ts: time.Now().UTC().UnixMilli()
func appendSignalData(signals []models.SignalData, name string, value interface{}, ts int64) []models.SignalData {
	return append(signals, models.SignalData{
		Timestamp: ts,
		Name:      name,
		Value:     value,
	})
}

func (wr *workerRunner) queryNonObd(modem string) (*models.WiFi, error, *models.Location, error, api.QMICellInfoResponse, error) {
	wifi, wifiErr := wr.queryWiFi()
	location, locationErr := wr.queryLocation(modem)
	cellInfo, cellErr := commands.GetQMICellInfo(wr.device.UnitID)
	if cellErr != nil {
		wr.logger.Err(cellErr).Msg("failed to get qmi cell info")
	}
	return wifi, wifiErr, location, locationErr, cellInfo, cellErr
}

func (wr *workerRunner) queryWiFi() (*models.WiFi, error) {
	wifiStatus, err := commands.GetWifiStatus(wr.device.UnitID)
	wifi := models.WiFi{}
	if err != nil {
		hooks.LogError(wr.logger, err, "failed to get signal strength", hooks.WithStopLogAfter(1), hooks.WithThresholdWhenLogMqtt(10))
		return nil, err
	}
	wifi = models.WiFi{
		WPAState: wifiStatus.WPAState,
		SSID:     wifiStatus.SSID,
	}

	return &wifi, nil
}

func (wr *workerRunner) queryLocation(modem string) (*models.Location, error) {
	gspLocation, err := commands.GetGPSLocation(wr.device.UnitID, modem)
	location := models.Location{}
	if err != nil {
		// stop send to mqtt to reduce excessive logging
		hooks.LogError(wr.logger, err, "failed to get gps location", hooks.WithStopLogAfter(1))
		return nil, err
	}
	// location fields mapped to separate struct
	location = models.Location{
		Hdop:      gspLocation.Hdop,
		Nsat:      gspLocation.Nsat,
		Latitude:  gspLocation.Lat,
		Longitude: gspLocation.Lon,
		Altitude:  gspLocation.Alt,
	}

	return &location, nil
}

// queryOBD queries OBD signals based on their designated intervals and power status.
// It checks if it's ok to query each signal based on the last enqueued time and interval.
// If a signal has been queried too many times, it will skip querying it.
// Also queries for CAN dump of response frames for python PIDs.
func (wr *workerRunner) queryOBD(powerStatus *api.PowerStatusResponse) {
	useNativeQuery := wr.dbcScanner.ShouldNativeScanLogger()
	go wr.signalDumpFramesQ.SenderWorker() // sends response can frame dumps

	for _, request := range wr.pids.Requests {
		// check if ok to query this pid
		if lastEnqueuedTime, ok := wr.signalsQueue.lastEnqueuedTime(request.Name); ok {
			// if interval is 0, then we only query once at the device startup
			if request.IntervalSeconds == 0 {
				if wr.signalsQueue.failureCount[request.Name] == 0 {
					continue
				}
			}
			if int(time.Since(lastEnqueuedTime).Seconds()) < request.IntervalSeconds {
				continue
			}
		}
		// check if we have failed to query this pid too many times
		if wr.signalsQueue.failureCount[request.Name] > maxPidFailures {
			continue
		}

		// execute the pid
		if useNativeQuery {
			// just fire and forget, will get caught by pid response listener
			err := wr.dbcScanner.SendCANQuery(request.Header, request.Mode, request.Pid)
			if err != nil {
				hooks.LogError(wr.logger, err, "failed to send CAN query", hooks.WithThresholdWhenLogMqtt(5), hooks.WithPowerStatus(*powerStatus))
			}
		} else {
			// Python formulas to DBC project - CAN frame dumps for first 2 requests.
			if wr.signalDumpFramesQ.ShouldCaptureReq(request) {
				// todo improvement: what if we get error responses but then we get a success,
				// we want to prioritize the successful capture. Should query multiple times until get successful response
				wr.queryPIDAndCaptureDump(request)
				continue // skip this one
			}
			// once above is done we'll just query regularly
			wr.queryOBDWithAP(request, powerStatus)
		}

	}
}

// queryOBDWithAP calls autopi obd.query, waits for response and enques the resp value if any
func (wr *workerRunner) queryOBDWithAP(request models.PIDRequest, powerStatus *api.PowerStatusResponse) {
	obdResp, ts, err := commands.RequestPIDRaw(&wr.logger, wr.device.UnitID, request)
	// anywhere we call return it is b/c we intend to stop processing any additional code
	if err != nil {
		//wr.logger.Err(err).Msg("failed to query obd pid") // commenting out to reduce excessive logging on device
		wr.signalsQueue.IncrementFailureCount(request.Name)
		wr.signalsQueue.lastTimeChecked[request.Name] = time.Now()
		// if we failed too many times, we should send an error to the cloud
		if wr.signalsQueue.failureCount[request.Name] > maxPidFailures {
			// when exporting via mqtt, hook only grabs the message, not the error
			// stop send to mqtt to reduce excessive logging
			msg := fmt.Sprintf("failed to query pid name: %s.%s %d times: %+v. error: %s", wr.pids.TemplateName, request.Name, wr.signalsQueue.failureCount[request.Name], request, err.Error())
			hooks.LogError(wr.logger, err, msg, hooks.WithStopLogAfter(1), hooks.WithPowerStatus(*powerStatus))
		}
		return
	}
	// future: new formula type that could work for proprietary PIDs and could support text, int or float
	var value interface{}
	if request.FormulaType() == models.Dbc && obdResp.IsHex {
		// in case there are multiple responses
		lastHex := ""
		for _, hex := range obdResp.ValueHex {
			value, _, err = loggers.ExtractAndDecodeWithDBCFormula(hex, util.UintToHexStr(request.Pid), request.FormulaValue())
			lastHex = hex
			if err == nil {
				break // if no error just continue
			}
		}
		// the last error will be set
		if err != nil {
			msg := fmt.Sprintf("failed to convert hex response with formula: %s. signal: %s. hex: %s. template: %s",
				request.FormulaValue(), request.Name, lastHex, wr.pids.TemplateName)
			hooks.LogError(wr.logger, err, msg, hooks.WithThresholdWhenLogMqtt(10), hooks.WithStopLogAfter(1))
			return
		}
	} else if !obdResp.IsHex {
		value = obdResp.Value
		// future todo, check what other types conversion we should handle
	} else {
		wr.logger.Error().Msgf("no recognized formula type found: %s. signal: %s. template: %s", request.Formula, request.Name, wr.pids.TemplateName)
		return
	}

	// reset the failure count
	wr.signalsQueue.failureCount[request.Name] = 0
	wr.signalsQueue.Enqueue(models.SignalData{
		Timestamp: ts.UnixMilli(),
		Name:      request.Name,
		Value:     value,
	})
}

// queryPIDAndCaptureDump does a obd.query with a blank formula and logs the hex the response in dump queue
func (wr *workerRunner) queryPIDAndCaptureDump(request models.PIDRequest) {
	f := request.Formula
	request.Formula = "" // clear out the formula so we get hex resp
	obdResp, _, err := commands.RequestPIDRaw(&wr.logger, wr.device.UnitID, request)
	// query again with formula to get the value - helps with debug/porting
	time.Sleep(1 * time.Second)
	request.Formula = f
	obdRespWithValue, _, _ := commands.RequestPIDRaw(&wr.logger, wr.device.UnitID, request)

	scfr := models.SignalCanFrameDump{
		Timestamp:     time.Now().UnixMilli(),
		Name:          request.Name,
		PidHex:        util.UintToHexStr(request.Pid),
		PythonFormula: f,
	}
	if err != nil {
		scfr.Error = err.Error() // report it to cloud
	} else if obdResp.IsHex {
		scfr.HexValue = strings.Join(obdResp.ValueHex, "\n")
		scfr.ActualValue = obdRespWithValue.Value
	}
	wr.signalDumpFramesQ.Enqueue(scfr)
}

// isOkToQueryOBD checks once to see if voltage rules pass to issue PID requests
func (wr *workerRunner) isOkToQueryOBD() (bool, api.PowerStatusResponse) {
	status, err := commands.GetPowerStatus(wr.device.UnitID)
	if err != nil {
		wr.logger.Err(err).Msg("failed to get powerStatus for worker runner check")
		return false, status
	}
	if status.VoltageFound >= wr.deviceSettings.MinVoltageOBDLoggers {
		return true, status
	}
	return false, status
}

type SignalsQueue struct {
	signals         map[string][]models.SignalData
	lastTimeChecked map[string]time.Time
	failureCount    map[string]int
	sync.RWMutex
}

func (sq *SignalsQueue) lastEnqueuedTime(key string) (time.Time, bool) {
	sq.Lock()
	defer sq.Unlock()
	t, ok := sq.lastTimeChecked[key]
	return t, ok
}

func (sq *SignalsQueue) Enqueue(signal models.SignalData) {
	sq.Lock()
	defer sq.Unlock()
	// only enqueue limit freq signals once if same value
	if signal.LimitFrequency {
		if data, ok := sq.signals[signal.Name]; ok {
			for _, s := range data {
				if s.Value == signal.Value {
					return
				}
			}
		}
	}
	sq.lastTimeChecked[signal.Name] = time.Now()
	sq.signals[signal.Name] = append(sq.signals[signal.Name], signal)
}

func (sq *SignalsQueue) Dequeue() []models.SignalData {
	sq.Lock()
	defer sq.Unlock()
	// iterate over the signals map and return just the []models.SignalsData
	var data []models.SignalData
	for _, v := range sq.signals {
		data = append(data, v...)
	}
	// empty the data after dequeue
	sq.signals = map[string][]models.SignalData{}

	return data
}

func (sq *SignalsQueue) IncrementFailureCount(requestName string) {
	sq.Lock()
	defer sq.Unlock()
	sq.failureCount[requestName]++
}<|MERGE_RESOLUTION|>--- conflicted
+++ resolved
@@ -54,24 +54,15 @@
 func NewWorkerRunner(addr *common.Address, loggerSettingsSvc loggers.SettingsStore,
 	dataSender network.DataSender, logger zerolog.Logger, fpRunner FingerprintRunner,
 	pids *models.TemplatePIDs, settings *models.TemplateDeviceSettings, device Device, vehicleInfo *models.VehicleInfo,
-<<<<<<< HEAD
 	dbcScanner loggers.DBCPassiveLogger, dtcRunner DtcErrorsRunner) WorkerRunner {
-	signalsQueue := &SignalsQueue{lastTimeChecked: make(map[string]time.Time), failureCount: make(map[string]int)}
-=======
-	dbcScanner loggers.DBCPassiveLogger) WorkerRunner {
 	signalsQueue := &SignalsQueue{lastTimeChecked: make(map[string]time.Time), failureCount: make(map[string]int), signals: make(map[string][]models.SignalData)}
->>>>>>> 30b397d5
 	// Interval for sending status payload to cloud. Status payload contains obd signals and non-obd signals.
 	interval := 20 * time.Second
 	sdfq := NewSignalFrameDumpQueue(logger, dataSender, loggerSettingsSvc)
 	return &workerRunner{ethAddr: addr, loggerSettingsSvc: loggerSettingsSvc,
 		dataSender: dataSender, logger: logger, fingerprintRunner: fpRunner, pids: pids, deviceSettings: settings,
 		signalsQueue: signalsQueue, sendPayloadInterval: interval, device: device, vehicleInfo: vehicleInfo,
-<<<<<<< HEAD
-		dbcScanner: dbcScanner, dtcErrorsRunner: dtcRunner}
-=======
-		dbcScanner: dbcScanner, signalDumpFramesQ: sdfq}
->>>>>>> 30b397d5
+		dbcScanner: dbcScanner, signalDumpFramesQ: sdfq, dtcErrorsRunner: dtcRunner}
 }
 
 // Max failures allowed for a PID before sending an error to the cloud
@@ -196,14 +187,6 @@
 			// compose the device event
 			s := wr.composeDeviceEvent(powerStatus, locationErr, location, wifiErr, wifi)
 
-<<<<<<< HEAD
-			if len(s.Vehicle.Signals) > 0 {
-				// send the cloud event only if it has signals
-				err = wr.dataSender.SendDeviceStatusData(s)
-				if err != nil {
-					wr.logger.Err(err).Msg("failed to send device status in loop")
-				}
-=======
 			// send the cloud event only if signals array is not empty
 			if len(s.Vehicle.Signals) > 0 {
 				err = wr.dataSender.SendDeviceStatusData(s)
@@ -213,7 +196,6 @@
 			} else {
 				hooks.LogWarn(wr.logger, "No signals to send for about an 5 cycles", hooks.WithThresholdWhenLogMqtt(5),
 					hooks.WithPowerStatus(powerStatus), hooks.WithStopLogAfter(1))
->>>>>>> 30b397d5
 			}
 
 			if cellErr == nil || wifiErr == nil {

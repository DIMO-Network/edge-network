package models

import (
	"time"

	"github.com/DIMO-Network/edge-network/internal/api"
)

type CanDumpData struct {
	CommonData
	Payload string `json:"payloadBase64,omitempty"`
}

// CommonData common properties we want to send with every data payload
type CommonData struct {
	// Timestamp is in unix millis, when payload was sent
	Timestamp int64 `json:"timestamp"`
}

type DeviceStatusData struct {
	CommonData
	Device  Device  `json:"device,omitempty"`
	Vehicle Vehicle `json:"vehicle,omitempty"`
}

// DeviceNetworkData is used to submit to the cellular coverage firehose. Should have: timestamp, cell.details, latitude, longitude, altitude, nsat, hdop
type DeviceNetworkData struct {
	CommonData
	Location
	Cell CellInfo `json:"cell,omitempty"`
}

type CompressedPayload struct {
	Payload string `json:"compressedPayload,omitempty"`
}

type Device struct {
	RpiUptimeSecs   int     `json:"rpiUptimeSecs,omitempty"`
	BatteryVoltage  float64 `json:"batteryVoltage,omitempty"`
	SoftwareVersion string  `json:"softwareVersion,omitempty"`
	HardwareVersion string  `json:"hwVersion,omitempty"`
	IMEI            string  `json:"imei,omitempty"`
	UnitID          string  `json:"serial,omitempty"`
}

type Vehicle struct {
	Make    string       `json:"make"`
	Model   string       `json:"model"`
	Year    int          `json:"year"`
	Signals []SignalData `json:"signals,omitempty"`
}

type WiFi struct {
	WPAState string `json:"wpa_state,omitempty"`
	SSID     string `json:"ssid,omitempty"`
}

type Location struct {
	Hdop      float64 `json:"hdop,omitempty"`
	Latitude  float64 `json:"latitude,omitempty"`
	Longitude float64 `json:"longitude,omitempty"`
	Nsat      int64   `json:"nsat,omitempty"`
	Altitude  float64 `json:"altitude,omitempty"`
}

type SignalData struct {
	// Timestamp is in unix millis, when signal was queried
	Timestamp int64  `json:"timestamp"`
	Name      string `json:"name"`
	Value     any    `json:"value"`
}

type ErrorsData struct {
	CommonData
	Device  Device `json:"device,omitempty"`
	TokenID uint64 `json:"vehicleTokenId"`
	// deprecated
	Errors  []string `json:"errors"`
	Message string   `json:"message"`
	Level   string   `json:"level"`
}

type DeviceErrorsCloudEvent struct {
	CloudEventHeaders
	Data ErrorsData `json:"data"`
}

type FingerprintData struct {
	CommonData
	Device          Device  `json:"device,omitempty"`
	Vin             string  `json:"vin"`
	Protocol        string  `json:"protocol"`
	Odometer        float64 `json:"odometer,omitempty"`
	SoftwareVersion string  `json:"softwareVersion"`
}

type CellInfo struct {
	Details api.IntrafrequencyLteInfo `json:"details,omitempty"`
	IP      string                    `json:"ip,omitempty"`
}

// CloudEventHeaders contains the fields common to all CloudEvent messages. https://github.com/cloudevents/spec/blob/main/cloudevents/spec.md
type CloudEventHeaders struct {
	ID          string    `json:"id"`
	Source      string    `json:"source"`
	SpecVersion string    `json:"specversion"`
	Subject     string    `json:"subject"`
	Time        time.Time `json:"time"`
	Type        string    `json:"type"`
	// Signature is an extension https://github.com/cloudevents/spec/blob/main/cloudevents/documented-extensions.md
	Signature string `json:"signature"`
}

type VehicleInfo struct {
	TokenID           uint64            `json:"tokenId"`
	VehicleDefinition VehicleDefinition `json:"definition"`
}

type VehicleDefinition struct {
	Make  string `json:"make"`
	Model string `json:"model"`
	Year  int    `json:"year"`
}

type GraphQLRequest struct {
	Query string `json:"query"`
}

type CanDumpCloudEvent struct {
	CloudEventHeaders
	Data CanDumpData `json:"data"`
}

type DeviceFingerprintCloudEvent struct {
	CloudEventHeaders
	Data FingerprintData `json:"data"`
}

type DeviceDataStatusCloudEvent struct {
	CloudEventHeaders
	Data    any    `json:"data"`
<<<<<<< HEAD
	TokenID uint64 `json:"vehicleTokenID"`
=======
	TokenID uint64 `json:"vehicleTokenId"`
	Make    string `json:"make"`
	Model   string `json:"model"`
	Year    int    `json:"year"`
>>>>>>> fb1266fa
}

type DeviceDataNetworkCloudEvent struct {
	CloudEventHeaders
	Data DeviceNetworkData `json:"data"`
}<|MERGE_RESOLUTION|>--- conflicted
+++ resolved
@@ -139,14 +139,7 @@
 type DeviceDataStatusCloudEvent struct {
 	CloudEventHeaders
 	Data    any    `json:"data"`
-<<<<<<< HEAD
-	TokenID uint64 `json:"vehicleTokenID"`
-=======
 	TokenID uint64 `json:"vehicleTokenId"`
-	Make    string `json:"make"`
-	Model   string `json:"model"`
-	Year    int    `json:"year"`
->>>>>>> fb1266fa
 }
 
 type DeviceDataNetworkCloudEvent struct {
